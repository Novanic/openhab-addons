<?xml version="1.0" encoding="UTF-8" standalone="no"?><project xmlns="http://maven.apache.org/POM/4.0.0" xmlns:xsi="http://www.w3.org/2001/XMLSchema-instance" xsi:schemaLocation="http://maven.apache.org/POM/4.0.0 https://maven.apache.org/xsd/maven-4.0.0.xsd">

  <modelVersion>4.0.0</modelVersion>

  <parent>
    <groupId>org.openhab.addons.bundles</groupId>
    <artifactId>org.openhab.addons.reactor.bundles</artifactId>
<<<<<<< HEAD
    <version>4.2.0-SNAPSHOT</version>
=======
    <version>4.1.2-SNAPSHOT</version>
>>>>>>> 2f4191b8
  </parent>

  <artifactId>org.openhab.binding.boschshc</artifactId>

  <name>openHAB Add-ons :: Bundles :: Bosch Smart Home Binding</name>

  <properties>
    <bouncycastle.version>1.78.1</bouncycastle.version>
  </properties>

  <dependencies>
    <dependency>
      <groupId>org.bouncycastle</groupId>
      <artifactId>bcpkix-jdk18on</artifactId>
      <version>${bouncycastle.version}</version>
      <scope>compile</scope>
    </dependency>
    <dependency>
      <groupId>org.bouncycastle</groupId>
      <artifactId>bcutil-jdk18on</artifactId>
      <version>${bouncycastle.version}</version>
      <scope>compile</scope>
    </dependency>
    <dependency>
      <groupId>org.bouncycastle</groupId>
      <artifactId>bcprov-jdk18on</artifactId>
      <version>${bouncycastle.version}</version>
      <scope>compile</scope>
    </dependency>
  </dependencies>

</project><|MERGE_RESOLUTION|>--- conflicted
+++ resolved
@@ -5,38 +5,30 @@
   <parent>
     <groupId>org.openhab.addons.bundles</groupId>
     <artifactId>org.openhab.addons.reactor.bundles</artifactId>
-<<<<<<< HEAD
-    <version>4.2.0-SNAPSHOT</version>
-=======
     <version>4.1.2-SNAPSHOT</version>
->>>>>>> 2f4191b8
   </parent>
 
   <artifactId>org.openhab.binding.boschshc</artifactId>
 
   <name>openHAB Add-ons :: Bundles :: Bosch Smart Home Binding</name>
 
-  <properties>
-    <bouncycastle.version>1.78.1</bouncycastle.version>
-  </properties>
-
   <dependencies>
     <dependency>
       <groupId>org.bouncycastle</groupId>
-      <artifactId>bcpkix-jdk18on</artifactId>
-      <version>${bouncycastle.version}</version>
+      <artifactId>bcpkix-jdk15on</artifactId>
+      <version>1.70</version>
       <scope>compile</scope>
     </dependency>
     <dependency>
       <groupId>org.bouncycastle</groupId>
-      <artifactId>bcutil-jdk18on</artifactId>
-      <version>${bouncycastle.version}</version>
+      <artifactId>bcutil-jdk15on</artifactId>
+      <version>1.70</version>
       <scope>compile</scope>
     </dependency>
     <dependency>
       <groupId>org.bouncycastle</groupId>
-      <artifactId>bcprov-jdk18on</artifactId>
-      <version>${bouncycastle.version}</version>
+      <artifactId>bcprov-jdk15on</artifactId>
+      <version>1.70</version>
       <scope>compile</scope>
     </dependency>
   </dependencies>
