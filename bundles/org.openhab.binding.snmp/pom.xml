--- conflicted
+++ resolved
@@ -5,11 +5,7 @@
   <parent>
     <groupId>org.openhab.addons.bundles</groupId>
     <artifactId>org.openhab.addons.reactor.bundles</artifactId>
-<<<<<<< HEAD
-    <version>4.2.0-SNAPSHOT</version>
-=======
     <version>4.1.2-SNAPSHOT</version>
->>>>>>> 2f4191b8
   </parent>
 
   <artifactId>org.openhab.binding.snmp</artifactId>
@@ -18,15 +14,9 @@
 
   <dependencies>
     <dependency>
-      <groupId>org.snmp4j</groupId>
-      <artifactId>snmp4j</artifactId>
-      <version>3.8.2</version>
-      <scope>compile</scope>
-    </dependency>
-    <dependency>
-      <groupId>org.snmp4j</groupId>
-      <artifactId>snmp4j-unix-transport</artifactId>
-      <version>1.1.0</version>
+      <groupId>org.apache.servicemix.bundles</groupId>
+      <artifactId>org.apache.servicemix.bundles.snmp4j</artifactId>
+      <version>2.6.3_1</version>
       <scope>compile</scope>
     </dependency>
   </dependencies>
