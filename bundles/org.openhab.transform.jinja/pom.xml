<?xml version="1.0" encoding="UTF-8" standalone="no"?><project xmlns="http://maven.apache.org/POM/4.0.0" xmlns:xsi="http://www.w3.org/2001/XMLSchema-instance" xsi:schemaLocation="http://maven.apache.org/POM/4.0.0 https://maven.apache.org/xsd/maven-4.0.0.xsd">

  <modelVersion>4.0.0</modelVersion>

  <parent>
    <groupId>org.openhab.addons.bundles</groupId>
    <artifactId>org.openhab.addons.reactor.bundles</artifactId>
<<<<<<< HEAD
    <version>4.2.0-SNAPSHOT</version>
=======
    <version>4.1.2-SNAPSHOT</version>
>>>>>>> 2f4191b8
  </parent>

  <artifactId>org.openhab.transform.jinja</artifactId>

  <name>openHAB Add-ons :: Bundles :: Transformation Service :: Jinja</name>

  <properties>
    <bnd.importpackage>
      javax.annotation.*;resolution:=optional
    </bnd.importpackage>
    <dep.noembedding>jackson-annotations,jackson-databind,jackson-core,jackson-dataformat-yaml,commons-lang3,commons-net,jsoup</dep.noembedding>
  </properties>

  <dependencies>
    <dependency>
      <groupId>com.hubspot.jinjava</groupId>
      <artifactId>jinjava</artifactId>
      <version>2.7.1</version>
      <scope>compile</scope>
    </dependency>
    <dependency>
      <groupId>com.google.re2j</groupId>
      <artifactId>re2j</artifactId>
      <version>1.2</version>
      <scope>compile</scope>
    </dependency>
    <dependency>
      <groupId>ch.obermuhlner</groupId>
      <artifactId>big-math</artifactId>
      <version>2.0.0</version>
      <scope>compile</scope>
    </dependency>
    <dependency>
      <groupId>com.googlecode.java-ipv6</groupId>
      <artifactId>java-ipv6</artifactId>
      <version>0.17</version>
      <scope>compile</scope>
    </dependency>

    <dependency>
      <groupId>com.fasterxml.jackson.core</groupId>
      <artifactId>jackson-annotations</artifactId>
      <version>${jackson.version}</version>
      <scope>compile</scope>
    </dependency>
    <dependency>
      <groupId>com.fasterxml.jackson.core</groupId>
      <artifactId>jackson-databind</artifactId>
      <version>${jackson.version}</version>
      <scope>compile</scope>
    </dependency>
    <dependency>
      <groupId>com.fasterxml.jackson.core</groupId>
      <artifactId>jackson-core</artifactId>
      <version>${jackson.version}</version>
      <scope>compile</scope>
    </dependency>
    <dependency>
      <groupId>com.fasterxml.jackson.dataformat</groupId>
      <artifactId>jackson-dataformat-yaml</artifactId>
      <version>${jackson.version}</version>
      <scope>compile</scope>
    </dependency>
    <dependency>
      <groupId>org.jsoup</groupId>
      <artifactId>jsoup</artifactId>
      <version>1.15.3</version>
      <scope>provided</scope>
    </dependency>
    <dependency>
      <groupId>org.apache.commons</groupId>
      <artifactId>commons-lang3</artifactId>
      <version>3.4</version>
      <scope>compile</scope>
    </dependency>
    <dependency>
      <groupId>commons-net</groupId>
      <artifactId>commons-net</artifactId>
      <version>${commons.net.version}</version>
      <scope>compile</scope>
    </dependency>
  </dependencies>

</project><|MERGE_RESOLUTION|>--- conflicted
+++ resolved
@@ -5,11 +5,7 @@
   <parent>
     <groupId>org.openhab.addons.bundles</groupId>
     <artifactId>org.openhab.addons.reactor.bundles</artifactId>
-<<<<<<< HEAD
-    <version>4.2.0-SNAPSHOT</version>
-=======
     <version>4.1.2-SNAPSHOT</version>
->>>>>>> 2f4191b8
   </parent>
 
   <artifactId>org.openhab.transform.jinja</artifactId>
@@ -18,7 +14,7 @@
 
   <properties>
     <bnd.importpackage>
-      javax.annotation.*;resolution:=optional
+      javax.annotation;resolution:=optional
     </bnd.importpackage>
     <dep.noembedding>jackson-annotations,jackson-databind,jackson-core,jackson-dataformat-yaml,commons-lang3,commons-net,jsoup</dep.noembedding>
   </properties>
@@ -27,7 +23,7 @@
     <dependency>
       <groupId>com.hubspot.jinjava</groupId>
       <artifactId>jinjava</artifactId>
-      <version>2.7.1</version>
+      <version>2.6.0</version>
       <scope>compile</scope>
     </dependency>
     <dependency>
