<?xml version="1.0" encoding="UTF-8" standalone="no"?><project xmlns="http://maven.apache.org/POM/4.0.0" xmlns:xsi="http://www.w3.org/2001/XMLSchema-instance" xsi:schemaLocation="http://maven.apache.org/POM/4.0.0 https://maven.apache.org/xsd/maven-4.0.0.xsd">

  <modelVersion>4.0.0</modelVersion>

  <parent>
    <groupId>org.openhab.addons.bundles</groupId>
    <artifactId>org.openhab.addons.reactor.bundles</artifactId>
<<<<<<< HEAD
    <version>4.2.0-SNAPSHOT</version>
=======
    <version>4.1.2-SNAPSHOT</version>
>>>>>>> 2f4191b8
  </parent>

  <artifactId>org.openhab.binding.openwebnet</artifactId>

  <name>openHAB Add-ons :: Bundles :: OpenWebNet (BTicino/Legrand) Binding</name>

  <dependencies>

    <dependency>
      <groupId>io.github.openwebnet4j</groupId>
      <artifactId>openwebnet4j</artifactId>
      <version>0.14.0</version>
      <scope>compile</scope>
    </dependency>

  </dependencies>

</project><|MERGE_RESOLUTION|>--- conflicted
+++ resolved
@@ -5,23 +5,23 @@
   <parent>
     <groupId>org.openhab.addons.bundles</groupId>
     <artifactId>org.openhab.addons.reactor.bundles</artifactId>
-<<<<<<< HEAD
-    <version>4.2.0-SNAPSHOT</version>
-=======
     <version>4.1.2-SNAPSHOT</version>
->>>>>>> 2f4191b8
   </parent>
 
   <artifactId>org.openhab.binding.openwebnet</artifactId>
 
   <name>openHAB Add-ons :: Bundles :: OpenWebNet (BTicino/Legrand) Binding</name>
 
+  <properties>
+    <bnd.importpackage>gnu.io;version="[3.12,6)"</bnd.importpackage>
+  </properties>
+
   <dependencies>
 
     <dependency>
       <groupId>io.github.openwebnet4j</groupId>
       <artifactId>openwebnet4j</artifactId>
-      <version>0.14.0</version>
+      <version>0.10.1</version>
       <scope>compile</scope>
     </dependency>
 
