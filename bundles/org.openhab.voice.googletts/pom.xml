<?xml version="1.0" encoding="UTF-8" standalone="no"?><project xmlns="http://maven.apache.org/POM/4.0.0" xmlns:xsi="http://www.w3.org/2001/XMLSchema-instance" xsi:schemaLocation="http://maven.apache.org/POM/4.0.0 https://maven.apache.org/xsd/maven-4.0.0.xsd">

  <modelVersion>4.0.0</modelVersion>

  <parent>
    <groupId>org.openhab.addons.bundles</groupId>
    <artifactId>org.openhab.addons.reactor.bundles</artifactId>
<<<<<<< HEAD
    <version>4.2.0-SNAPSHOT</version>
=======
    <version>4.1.2-SNAPSHOT</version>
>>>>>>> 2f4191b8
  </parent>

  <artifactId>org.openhab.voice.googletts</artifactId>

  <name>openHAB Add-ons :: Bundles :: Voice :: Google Cloud Text-to-Speech</name>

</project><|MERGE_RESOLUTION|>--- conflicted
+++ resolved
@@ -5,11 +5,7 @@
   <parent>
     <groupId>org.openhab.addons.bundles</groupId>
     <artifactId>org.openhab.addons.reactor.bundles</artifactId>
-<<<<<<< HEAD
-    <version>4.2.0-SNAPSHOT</version>
-=======
     <version>4.1.2-SNAPSHOT</version>
->>>>>>> 2f4191b8
   </parent>
 
   <artifactId>org.openhab.voice.googletts</artifactId>
