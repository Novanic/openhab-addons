<?xml version="1.0" encoding="UTF-8" standalone="no"?><project xmlns="http://maven.apache.org/POM/4.0.0" xmlns:xsi="http://www.w3.org/2001/XMLSchema-instance" xsi:schemaLocation="http://maven.apache.org/POM/4.0.0 https://maven.apache.org/xsd/maven-4.0.0.xsd">

  <modelVersion>4.0.0</modelVersion>

  <parent>
    <groupId>org.openhab.addons.bundles</groupId>
    <artifactId>org.openhab.addons.reactor.bundles</artifactId>
<<<<<<< HEAD
    <version>4.2.0-SNAPSHOT</version>
=======
    <version>4.1.2-SNAPSHOT</version>
>>>>>>> 2f4191b8
  </parent>

  <artifactId>org.openhab.io.hueemulation</artifactId>

  <name>openHAB Add-ons :: Bundles :: IO :: Hue Emulation Service</name>

  <dependencies>
    <!-- https://mvnrepository.com/artifact/org.glassfish.grizzly/grizzly-http-server -->
    <dependency>
      <groupId>org.glassfish.grizzly</groupId>
      <artifactId>grizzly-http-server</artifactId>
      <version>2.4.4</version>
      <scope>test</scope>
    </dependency>
    <dependency>
      <groupId>org.glassfish.grizzly.osgi</groupId>
      <artifactId>grizzly-httpservice</artifactId>
      <version>2.4.4</version>
      <scope>test</scope>
      <exclusions>
        <exclusion>
          <groupId>javax.servlet</groupId>
          <artifactId>javax.servlet-api</artifactId>
        </exclusion>
      </exclusions>
    </dependency>
    <dependency>
      <groupId>org.glassfish.jersey.containers</groupId>
      <artifactId>jersey-container-grizzly2-http</artifactId>
      <version>2.28</version>
      <scope>test</scope>
    </dependency>
    <dependency>
      <groupId>org.glassfish.jersey.inject</groupId>
      <artifactId>jersey-hk2</artifactId>
      <version>2.28</version>
      <scope>test</scope>
    </dependency>
    <dependency>
      <groupId>org.jupnp</groupId>
      <artifactId>org.jupnp</artifactId>
      <version>3.0.1</version>
      <scope>compile</scope>
    </dependency>
  </dependencies>
</project><|MERGE_RESOLUTION|>--- conflicted
+++ resolved
@@ -5,11 +5,7 @@
   <parent>
     <groupId>org.openhab.addons.bundles</groupId>
     <artifactId>org.openhab.addons.reactor.bundles</artifactId>
-<<<<<<< HEAD
-    <version>4.2.0-SNAPSHOT</version>
-=======
     <version>4.1.2-SNAPSHOT</version>
->>>>>>> 2f4191b8
   </parent>
 
   <artifactId>org.openhab.io.hueemulation</artifactId>
@@ -51,7 +47,7 @@
     <dependency>
       <groupId>org.jupnp</groupId>
       <artifactId>org.jupnp</artifactId>
-      <version>3.0.1</version>
+      <version>2.5.2</version>
       <scope>compile</scope>
     </dependency>
   </dependencies>
