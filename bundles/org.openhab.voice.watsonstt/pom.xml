--- conflicted
+++ resolved
@@ -5,11 +5,7 @@
   <parent>
     <groupId>org.openhab.addons.bundles</groupId>
     <artifactId>org.openhab.addons.reactor.bundles</artifactId>
-<<<<<<< HEAD
-    <version>4.2.0-SNAPSHOT</version>
-=======
     <version>4.1.2-SNAPSHOT</version>
->>>>>>> 2f4191b8
   </parent>
 
   <artifactId>org.openhab.voice.watsonstt</artifactId>
@@ -41,37 +37,37 @@
     <dependency>
       <groupId>com.squareup.okhttp3</groupId>
       <artifactId>okhttp</artifactId>
-      <version>${okhttp3.version}</version>
+      <version>4.11.0</version>
       <scope>compile</scope>
     </dependency>
     <dependency>
       <groupId>com.squareup.okhttp3</groupId>
       <artifactId>okhttp-urlconnection</artifactId>
-      <version>${okhttp3.version}</version>
+      <version>4.11.0</version>
       <scope>compile</scope>
     </dependency>
     <dependency>
       <groupId>org.jetbrains.kotlin</groupId>
       <artifactId>kotlin-stdlib</artifactId>
-      <version>${kotlin.version}</version>
+      <version>1.6.21</version>
       <scope>compile</scope>
     </dependency>
     <dependency>
       <groupId>com.squareup.okio</groupId>
       <artifactId>okio</artifactId>
-      <version>${okio.version}</version>
+      <version>3.4.0</version>
       <scope>compile</scope>
     </dependency>
     <dependency>
       <groupId>com.squareup.okio</groupId>
       <artifactId>okio-jvm</artifactId>
-      <version>${okio.version}</version>
+      <version>3.4.0</version>
       <scope>compile</scope>
     </dependency>
     <dependency>
       <groupId>com.google.code.gson</groupId>
       <artifactId>gson</artifactId>
-      <version>${gson.version}</version>
+      <version>2.9.1</version>
       <scope>compile</scope>
     </dependency>
   </dependencies>
