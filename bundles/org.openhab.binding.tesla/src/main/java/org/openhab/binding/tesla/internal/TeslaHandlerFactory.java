--- conflicted
+++ resolved
@@ -52,13 +52,8 @@
     private static final int EVENT_STREAM_CONNECT_TIMEOUT = 3;
     private static final int EVENT_STREAM_READ_TIMEOUT = 200;
 
-<<<<<<< HEAD
     public static final Set<ThingTypeUID> SUPPORTED_THING_TYPES_UIDS = Set.of(THING_TYPE_ACCOUNT, THING_TYPE_VEHICLE,
-            THING_TYPE_MODELS, THING_TYPE_MODEL3, THING_TYPE_MODELX, THING_TYPE_MODELY);
-=======
-    public static final Set<ThingTypeUID> SUPPORTED_THING_TYPES_UIDS = Set.of(THING_TYPE_ACCOUNT, THING_TYPE_MODELS,
-            THING_TYPE_MODEL3, THING_TYPE_MODELX, THING_TYPE_MODELY, THING_TYPE_WALL_CONNECTOR);
->>>>>>> 140879a0
+            THING_TYPE_MODELS, THING_TYPE_MODEL3, THING_TYPE_MODELX, THING_TYPE_MODELY, THING_TYPE_WALL_CONNECTOR);
 
     private final ClientBuilder clientBuilder;
     private final HttpClientFactory httpClientFactory;
@@ -87,14 +82,10 @@
         ThingTypeUID thingTypeUID = thing.getThingTypeUID();
 
         if (thingTypeUID.equals(THING_TYPE_ACCOUNT)) {
-<<<<<<< HEAD
             return new TeslaAccountHandler((Bridge) thing, clientBuilder.build(), httpClientFactory,
                     thingTypeMigrationService);
-=======
-            return new TeslaAccountHandler((Bridge) thing, clientBuilder.build(), httpClientFactory);
         } else if (thingTypeUID.equals(THING_TYPE_WALL_CONNECTOR)) {
             return new TeslaWallConnectorHandler(thing, httpClientFactory);
->>>>>>> 140879a0
         } else {
             return new TeslaVehicleHandler(thing, webSocketFactory);
         }
