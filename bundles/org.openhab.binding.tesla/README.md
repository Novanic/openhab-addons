# Tesla Binding

This binding integrates [Tesla Electrical Vehicles](https://www.tesla.com).
The integration happens through the Tesla Owners Remote API.

## Supported Things

All current Tesla models are supported by this binding.
Access is established through a Tesla account as a bridge.

| Thing Type    | Description                                  |
|---------------|----------------------------------------------|
| account       | The account provides access to the vehicles. |
| models        | A Tesla Model S                              |
| model3        | A Tesla Model 3                              |
| modelx        | A Tesla Model X                              |
| modely        | A Tesla Model Y                              |
| wallconnector | A Tesla Wall Connector                       |

![Tesla](doc/tesla.jpg)

## Auto Discovery

The account cannot be automatically discovered, but has to be created manually.

Once an account is configured, it is queried for associated vehicles and an Inbox entry is created for each of them.

Note: Vehicles that are asleep are discovered and put into the Inbox, but their model cannot be determined.
As an effect, their channels are missing until the vehicle wakes up and can be fully queried.
A vehicle can be manually woken up by opening the Tesla app and checking the vehicle status in there.

## Bridge Configuration

The `account` bridge requires an OAuth2 refresh token as the only parameter `refreshToken`.

There are a few 3rd party tools available that have specialized on getting hold of refresh tokens for the Tesla API.
Please note that we in general consider it dangerous to enter your credentials into some 3rd party app - you will have to trust the author not to send or store those credentials anywhere.

- [Tesla Access Token Generator (Chromium Extension](https://github.com/DoctorMcKay/chromium-tesla-token-generator)
- [Auth App for Tesla (iOS)](https://apps.apple.com/us/app/auth-app-for-tesla/id1552058613)
- [Tesla Tokens (Android)](https://play.google.com/store/apps/details?id=net.leveugle.teslatokens)

When using one of such apps, simply copy and paste the received refresh token into the account configuration.

<<<<<<< HEAD
=======
The wall connector doesn't require a bridge or account because the communication with the wall connector is working via the local network via HTTP. The Thing has to get created manually and the local host name or IP address is required as a Thing configuration parameter.

>>>>>>> 140879a0
## Thing Configuration Parameters

The vehicle Thing requires the vehicle's VIN as a configuration parameter `vin`.

Additionally, the follow optional parameters may be defined.

| Parameter Name         | Label                      | Default Value | Description                                                                  |
|------------------------|----------------------------|---------------|------------------------------------------------------------------------------|
| valetpin               | Valet PIN                  | false         | PIN to use when enabling Valet Mode                                          |
| allowWakeupForCommands | Allow Wake-Up For Commands | false         | Wake up the vehicle to send commands. May cause vehicle to stay awake        |

For further flexibility and experimentation, the following advanced parameters may also be set.

| Parameter Name              | Label                                          | Default Value | Description                                                                                        |
|-----------------------------|------------------------------------------------|---------------|----------------------------------------------------------------------------------------------------|
| allowWakeup                 | Allow Wake-Up                                  | false         | Allows waking up the vehicle to retrieve data. See caution below                                   |
| enableEvents                | Enable Events                                  | false         | Enable the event stream for the vehicle. See note below                                            |
| inactivity                  | Inactivity Interval                            | 5             | The inactivity period in minutes after which the binding stops for 20 minutes to let the car sleep |
| useDriveState               | Use Drive State for Inactivity                 | false         | Use the drive state instead of location to determine vehicle inactivity                            |
| useAdvancedStatesForPolling | Use Console Modes and Occupancy for Inactivity | false         | Use these states to help continue the fast polling of the API                                      |

`allowWakeup` should be used with caution as this determines whether openHAB is allowed to wake up the vehicle in order to retrieve data from it.
This setting is not recommended as it will result in a significant vampire drain (i.e. energy consumption although the vehicle is parking).

`enableEvents` captures and processes data in near real-time for key variables by enabling events streamed by the Tesla back-end system.

`inactivity` setting is ignored and will always be five minutes if homelink is available (car is at home)

<<<<<<< HEAD
=======
The wall connector Thing requires the local host name or IP address as a configuration parameter `host`.


>>>>>>> 140879a0
## Channels

All vehicles support a huge number of channels - the following list shows the standard ones:

| Channel ID       | Item Type          | Label              | Description                                                                                 |
|------------------|--------------------|--------------------|---------------------------------------------------------------------------------------------|
| autoconditioning | Switch             | Auto Conditioning  | Turns on auto-conditioning (a/c or heating)                                                 |
| batterylevel     | Number             | Battery Level      | State of the battery in %                                                                   |
| chargingstate    | String             | Charging State     | “Starting”, “Complete”, “Charging”, “Disconnected”, “Stopped”, “NoPower”                    |
| chargeport       | Switch             | Charge Port        | Open the Charge Port (ON) or indicates the state of the Charge Port (ON/OFF if Open/Closed) |
| climate          | Switch             | Climate            | Climate status indicator                                                                    |
| doorlock         | Switch             | Door Lock          | Lock or unlock the car                                                                      |
| insidetemp       | Number:Temperature | Inside Temperature | Indicates the inside temperature of the vehicle                                             |
| location         | Location           | Location           | The actual position of the vehicle                                                          |
| odometer         | Number:Length      | Odometer           | Odometer of the vehicle                                                                     |
| speed            | Number:Speed       | Speed              | Vehicle speed                                                                               |

Additionally, these advanced channels are available (not all are available on all vehicle types, e.g., the sunroof):

| Channel ID                | Item Type                | Label                         | Description                                                                                                      |
|---------------------------|--------------------------|-------------------------------|------------------------------------------------------------------------------------------------------------------|
| autoparkstate             | String                   | Autopark State                | Undocumented / To be defined                                                                                     |
| autoparkstyle             | String                   | Autopark Style                | Undocumented / To be defined                                                                                     |
| batterycurrent            | Number:ElectricCurrent   | Battery Current               | Current (Ampere) floating into (+) or out (-) of the battery                                                     |
| batteryheater             | Switch                   | Battery Heater                | Indicates if the battery heater is switched on                                                                   |
| batteryheaternopower      | Switch                   | Battery Heater Power          | Indicates if there is enough power to use the battery heater                                                     |
| batteryrange              | Number:Length            | Battery Range                 | Range of the battery                                                                                             |
| calendarenabled           | Switch                   | Calendar Enabled              | Indicates if access to a remote calendar is enabled                                                              |
| centerdisplay             | Number                   | Central Display State         | Indicates the state of the central display in the vehicle, see [here](https://tesla-api.timdorr.com/vehicle/state/vehiclestate) for valid values |
| centerrearseatheater      | Switch                   | Center Rear Seat Heater       | Indicates if the center rear seat heater is switched on                                                          |
| charge                    | Switch                   | Charge                        | Start (ON) or stop (OFF) charging                                                                                |
| chargecable               | String                   | Charge Cable                  | Undocumented / To be defined                                                                                     |
| chargecurrent             | Number:ElectricCurrent   | Charge Current                | Current (Ampere) requested from the charger                                                                      |
| chargeenablerequest       | Switch                   | Charge Enable Request         | Undocumented / To be defined                                                                                     |
| chargeenergyadded         | Number:Energy            | Charge Energy Added           | Energy added, in kWh, during the last charging session                                                           |
| chargelimit               | Dimmer                   | Charge Limit                  | Limit charging of the vehicle to the given %                                                                     |
| chargelimitmaximum        | Dimmer                   | Charge Limit Maximum          | Maximum charging limit of the vehicle, as %                                                                      |
| chargelimitminimum        | Dimmer                   | Charge Limit Minimum          | Minimum charging limit of the vehicle, as %                                                                      |
| chargelimitsocstandard    | Dimmer                   | Charge Limit SOC Standard     | Standard charging limit of the vehicle, in %                                                                     |
| chargeidealdistanceadded  | Number:Length            | Ideal Charge Distance Added   | Ideal range added during the last charging session                                                               |
| chargemaxcurrent          | Number:ElectricCurrent   | Charge Max Current            | Maximum current (Ampere) that can be requested from the charger                                                  |
| chargerateddistanceadded  | Number:Length            | Rated Charge Distance Added   | Rated range added during the last charging session                                                               |
| chargerate                | Number:Speed             | Charge Rate                   | Distance per hour charging rate                                                                                  |
| chargestartingrange       | String                   | Charge Starting Range         | Undocumented / To be defined                                                                                     |
| chargestartingsoc         | String                   | Charge Starting SOC           | Undocumented / To be defined                                                                                     |
| chargetomax               | Switch                   | Charge To Max Range           | Indicates if charging to the maximum range is enabled                                                            |
| chargercurrent            | Number:ElectricCurrent   | Charge Current                | Current (Ampere) actually being drawn from the charger                                                           |
| chargerphases             | Number                   | Charger Phases                | Indicates the number of phases (1 to 3) used for charging                                                        |
| chargermaxcurrent         | Number:ElectricCurrent   | Charger Maximum Current       | Maximum current (Ampere) that can be delivered by the charger                                                    |
| chargerpower              | Number                   | Charger Power                 | Power actually delivered by the charger                                                                          |
| chargervoltage            | Number:ElectricPotential | Charger Voltage               | Voltage (V) actually presented by the charger                                                                    |
| chargingamps              | Number:ElectricCurrent   | Set Charging Amps             | Current (Ampere) to use for charging                                                                             |
| driverfrontdoor           | Contact                  | Driver Front Door             | Indicates if the front door at the driver's side is open                                                         |
| driverreardoor            | Contact                  | Driver Rear Door              | Indicates if the rear door at the driver's side is open                                                          |
| drivertemp                | Number:Temperature       | Driver Temperature            | Indicates the auto conditioning temperature set at the driver's side                                             |
| eventstamp                | DateTime                 | Event Timestamp               | Timestamp of the last event received from the Tesla streaming service                                            |
| estimatedbatteryrange     | Number:Length            | Estimated Battery Range       | Estimated battery range                                                                                          |
| estimatedrange            | Number                   | Estimated Range               | Estimated range of the vehicle                                                                                   |
| fan                       | Number                   | Fan                           | Indicates the speed (0-7) of the fan                                                                             |
| flashlights               | Switch                   | Flash Lights                  | Flash the lights of the car (when ON is received)                                                                |
| frontdefroster            | Switch                   | Front Defroster               | Indicates if the front defroster is enabled                                                                      |
| fronttrunk                | Switch                   | Front Trunk                   | Indicates if the front trunk is opened, or open the front trunk when ON is received                              |
| gpstimestamp              | DateTime                 | GPS Time Stamp                | Time stamp of the most recent GPS location of the vehicle                                                        |
| heading                   | Number                   | Heading                       | Indicates the (compass) heading of the car, in 0-360 degrees                                                     |
| headingestimation         | Number                   | Estimated Heading             | Estimated (compass) heading of the car, in 0 to 360 degrees                                                      |
| honkhorn                  | Switch                   | Honk the Horn                 | Honk the horn of the vehicle, when ON is received                                                                |
| homelink                  | Switch                   | Homelink Nearby               | Indicates if the Home Link is nearby                                                                             |
| idealbatteryrange         | Number:Length            | Ideal Battery Range           | Indicates the Battery Range                                                                                      |
| lefttempdirection         | Number                   | Left Temperature Direction    | Not documented / To be defined                                                                                   |
| lastautoparkerror         | String                   | Last Autopark Error           | Not documented / To be defined                                                                                   |
| location" advanced="false | Location                 | Location                      | The actual position of the vehicle                                                                               |
| leftseatheater            | Switch                   | Left Seat Heater              | Indicates if the left seat heater is switched on                                                                 |
| leftrearseatheater        | Switch                   | Left Rear Seat Heater         | Indicates if the left rear seat heater is switched on                                                            |
| leftrearbackseatheater    | Number                   | Left Rear Backseat Heater     | Indicates the level (0, 1, 2, or 3) of the left rear backseat heater                                             |
| managedcharging           | Switch                   | Managed Charging              | Indicates if managed charging is active                                                                          |
| managedchargingcancelled  | Switch                   | Managed Charging Cancelled    | Indicates if managed charging is cancelled by the user                                                           |
| managedchargingstart      | String                   | Managed Charging Start Time   | Not documented / To be defined                                                                                   |
| maxcharges                | Number                   | Max Charges                   | Indicates the number of consecutive "Max Range Charges" performed by the vehicle                                 |
| minavailabletemp          | Number:Temperature       | Minimum Temperature           | Indicates the minimal inside temperature of the vehicle                                                          |
| maxavailabletemp          | Number:Temperature       | Maximum Temperature           | Indicates the maximum inside temperature of the vehicle                                                          |
| mobileenabled             | Switch                   | Mobile Enabled                | Indicates whether the vehicle can be remotely controlled                                                         |
| notenoughpower            | Switch                   | Not Enough Power              | Indicates if not enough power (ON) is available to heat the vehicle                                              |
| notificationsenabled      | Switch                   | Notifications Enabled         | Not documented / To be defined                                                                                   |
| notificationssupported    | Switch                   | Notifications Supported       | Not documented / To be defined                                                                                   |
| outsidetemp               | Number:Temperature       | Outside Temperature           | Indicates the outside temperature of the vehicle                                                                 |
| parsedcalendar            | Switch                   | Parsed Calendar Supported     | Not documented / To be defined                                                                                   |
| passengertemp             | Number                   | Passenger Temperature         | Indicates the auto conditioning temperature set at the passenger's side                                          |
| passengerfrontdoor        | Contact                  | Passenger Front Door          | Indicates if the front door at the passenger's side is opened                                                    |
| passengerreardoor         | Contact                  | Passenger Rear Door           | Indicates if the rear door at the passenger's side is opened                                                     |
| power                     | Number                   | Power                         | Net kW flowing in (+) or out (-) of the battery                                                                  |
| preconditioning           | Switch                   | Preconditioning               | Indicates if preconditioning is activated                                                                        |
| range                     | Number                   | Range                         | Vehicle range - Not documented / To be defined                                                                   |
| reardefroster             | Switch                   | Rear Defroster                | Indicates if the rear defroster is enabled                                                                       |
| remotestartenabled        | Switch                   | Remote Start                  | Not documented / To be defined                                                                                   |
| reartrunk                 | Switch                   | Rear Trunk                    | Indicates if the rear trunk is opened, or open/close the rear trunk when ON/OFF is received                      |
| remotestart               | Switch                   | Remote Start                  | Not documented / To be defined                                                                                   |
| remotestartsupported      | Switch                   | Remote Start Supported        | Not documented / To be defined                                                                                   |
| rightseatheater           | Switch                   | Right Seat Heater             | Indicates if the right seat heater is switched on                                                                |
| rightrearseatheater       | Switch                   | Right Rear Seat Heater        | Indicates if the right rear seat heater is switched on                                                           |
| rightrearbackseatheater   | Number                   | Right Rear Backseat Heater    | Indicates the level (0, 1, 2, or 3) of the right rear backseat heater                                            |
| righttempdirection        | Number                   | Right Temperature Direction   | Not documented / To be defined                                                                                   |
| scheduledchargingpending  | Switch                   | Scheduled Charging Pending    | Indicates if a scheduled charging session is still pending                                                       |
| scheduledchargingstart    | DateTime                 | Scheduled Charging Start      | Indicates when the scheduled charging session will start, in yyyy-MM-dd'T'HH:mm:ss format                        |
| sentrymode                | Switch                   | Sentry Mode                   | Activates or deactivates sentry mode                                                                             |
| sentrymodeavailable       | Switch                   | Sentry Mode Available         | Indicates whether sentry mode is currently available                                                             |
| shiftstate                | String                   | Shift State                   | Indicates the state of the transmission, “P”, “D”, “R”, or “N”                                                   |
| sidemirrorheaters         | Switch                   | Side Mirror Heaters           | Indicates if the side mirror heaters are switched on                                                             |
| smartpreconditioning      | Switch                   | Smart Preconditioning         | Indicates if smart preconditioning is switched on                                                                |
| soc                       | Number                   | State of Charge               | State of Charge, in %                                                                                            |
| state                     | String                   | State                         | “online”, “asleep”, “waking”                                                                                     |
| steeringwheelheater       | Switch                   | Steering Wheel Heater         | Turns On/Off the steering wheel heater                      |
| sunroofstate              | String                   | Sunroof State                 | Valid states are “unknown”, “open”, “closed”, “vent”, “comfort”. Accepts commands "close" and "vent".            |
| sunroof                   | Dimmer                   | Sunroof                       | Indicates the opening state of the sunroof (0% closed, 100% fully open)                                          |
| temperature               | Number:Temperature       | Temperature                   | Set the temperature of the autoconditioning system. The temperature for the driver and passenger will be synced. |
| timetofullcharge          | Number                   | Time To Full Charge           | Number of hours to fully charge the battery                                                                      |
| tripcharging              | Switch                   | Trip Charging                 | Not documented / To be defined                                                                                   |
| usablebatterylevel        | Number                   | Usable Battery Level          | Indicates the % of battery that can be used for vehicle functions like driving                                   |
| userchargeenablerequest   | String                   | User Charge Enable Request    | Not documented / To be defined                                                                                   |
| valetmode                 | Switch                   | Valet Mode                    | Enable or disable Valet Mode                                                                                     |
| valetpin                  | Switch                   | Valet PIN Required            | Indicates if a PIN code is required to disable valet mode                                                        |
| wakeup                    | Switch                   | Wake Up                       | Wake up the vehicle from a (deep) sleep                                                                          |
| wiperbladeheater          | Switch                   | Wiperblade Heater             | Indicates if the wiperblade heater is switched on                                                                |

<<<<<<< HEAD
=======
The wall connector supports these channels:

| Channel ID       | Item Type     | Label             | Description                                                                      |
|------------------|---------------|-------------------|----------------------------------------------------------------------------------|
| vehicleconnected | Switch        | Vehicle Connected | True when a vehicle is connected, otherwise false                                |
| sessionduration  | Number:Time   | Session Duration  | Duration of the current session (in seconds)                                     |
| sessionenergy    | Number:Energy | Session Energy    | Energy which was delivered via the connector during the current session (in kWh) |


>>>>>>> 140879a0
## Example

demo.Things:

```java
Bridge tesla:account:myaccount "My Tesla Account" [ refreshToken="xxxx" ] {
    model3 mycar "My favorite car" [ vin="5YJSA7H25FFP53736"]
}

Thing tesla:wallconnector:mywallconnector "My Tesla Wall Connector" [ host="192.168.178.60" ]
```

demo.items:

```java
DateTime            TeslaEventstamp             {channel="account:model3:myaccount:mycar:eventstamp"}
String              TeslaState                  {channel="account:model3:myaccount:mycar:state"}
Number              TeslaSpeed                  {channel="account:model3:myaccount:mycar:speed"}
String              TeslaShiftState             {channel="account:model3:myaccount:mycar:shiftstate"}
Number              TeslaOdometer               {channel="account:model3:myaccount:mycar:odometer"}
Number              TeslaRange                  {channel="account:model3:myaccount:mycar:range"}

Number              TeslaBatteryLevel           {channel="account:model3:myaccount:mycar:batterylevel"}
Number              TeslaPower                  {channel="account:model3:myaccount:mycar:power"}
Number              TeslaBatteryCurrent         {channel="account:model3:myaccount:mycar:batterycurrent"}
Number              TeslaBatteryRange           {channel="account:model3:myaccount:mycar:batteryrange"}
Number              TeslaEstBatteryRange        {channel="account:model3:myaccount:mycar:estimatedbatteryrange"}
Number              TeslaIdealBatteryRange      {channel="account:model3:myaccount:mycar:idealbatteryrange"}
Number              TeslaUsableBatteryLevel     {channel="account:model3:myaccount:mycar:usablebatterylevel"}
Switch              TeslaPreconditioning        {channel="account:model3:myaccount:mycar:preconditioning"}

Switch              TeslaCharge                 {channel="account:model3:myaccount:mycar:charge"}
Switch              TeslaChargeToMax            {channel="account:model3:myaccount:mycar:chargetomax"}

Dimmer              TeslaChargeLimit            {channel="account:model3:myaccount:mycar:chargelimit"}
Number              TeslaChargeRate             {channel="account:model3:myaccount:mycar:chargerate"}
String              TeslaChargingState          {channel="account:model3:myaccount:mycar:chargingstate"}
Number              TeslaChargerPower           {channel="account:model3:myaccount:mycar:chargerpower"}
Number              TeslaTimeToFullCharge       {channel="account:model3:myaccount:mycar:timetofullcharge"}
Number              TeslaMaxCharges             {channel="account:model3:myaccount:mycar:maxcharges"}

Number              TeslaChargerVoltage         {channel="account:model3:myaccount:mycar:chargervoltage"}
Number              TeslaChargerPower           {channel="account:model3:myaccount:mycar:chargerpower"}
Number              TeslaChargerCurrent         {channel="account:model3:myaccount:mycar:chargercurrent"}

DateTime            TeslaScheduledChargingStart {channel="account:model3:myaccount:mycar:scheduledchargingstart"}
Dimmer              TeslaSoC                    {channel="account:model3:myaccount:mycar:soc"}

Switch              TeslaDoorLock               {channel="account:model3:myaccount:mycar:doorlock"}
Switch              TeslaHorn                   {channel="account:model3:myaccount:mycar:honkhorn"}
Switch              TeslaStart                  {channel="account:model3:myaccount:mycar:remotestart"}
Switch              TeslaSentry                 {channel="account:model3:myaccount:mycar:sentrymode"}
Switch              TeslaLights                 {channel="account:model3:myaccount:mycar:flashlights"}
Switch              TeslaValet                  {channel="account:model3:myaccount:mycar:valetmode"}

Switch              TeslaWakeup                 {channel="account:model3:myaccount:mycar:wakeup"}

Switch              TeslaBatteryHeater          {channel="account:model3:myaccount:mycar:batteryheater"}
Switch              TeslaFrontDefrost           {channel="account:model3:myaccount:mycar:frontdefroster"}
Switch              TeslaRearDefrost            {channel="account:model3:myaccount:mycar:reardefroster"}
Switch              TeslaLeftSeatHeater         {channel="account:model3:myaccount:mycar:leftseatheater"}
Switch              TeslaRightSeatHeater        {channel="account:model3:myaccount:mycar:rightseatheater"}

Switch              TeslaHomelink               {channel="account:model3:myaccount:mycar:homelink"}
Location            TeslaLocation               {channel="account:model3:myaccount:mycar:location"}
Number              TeslaHeading                {channel="account:model3:myaccount:mycar:heading"}
DateTime            TeslaLocationTime           {channel="account:model3:myaccount:mycar:gpstimestamp"}

Switch              TeslaAutoconditioning       {channel="account:model3:myaccount:mycar:autoconditioning"}
Number:Temperature  TeslaTemperature            {channel="account:model3:myaccount:mycar:temperature"}
Number:Temperature  TeslaTemperatureCombined    {channel="account:model3:myaccount:mycar:combinedtemp"}
Number:Temperature  TeslaInsideTemperature      {channel="account:model3:myaccount:mycar:insidetemp"}
Number:Temperature  TeslaOutsideTemperature     {channel="account:model3:myaccount:mycar:outsidetemp"}
```

demo.sitemap:

```perl
sitemap main label="Main"
{
    Text item=TeslaUsableBatteryLevel label="Car" icon="tesla" valuecolor=[<=20="red",>60="green"]
    {
        Frame 
        {
            Text item=TeslaEventstamp icon="time"
            Text item=TeslaState label="State [%s]" icon=""
            Text item=TeslaHomelink label="Homelink Available[%s]" icon=""
            Text item=TeslaDistance
            Text item=TeslaSpeed label="Speed [%.1f]"
            Text item=TeslaShiftState label="Shift State [%s]" icon=""
            Text item=nTeslaShiftState 
            Text item=TeslaOdometer label="Odometer [%.1f miles]"
            Text item=TeslaRange 
        }
        Frame
        {
            Switch item=TeslaAutoconditioning label="Enable Heat or AC"
            Setpoint item=TeslaTemperature step=0.5 minValue=65 maxValue=78 label="Auto Conditioning Temperature [%.1f °F]"
            Text item=TeslaInsideTemperature label="Inside Temperature [%.1f °F]" valuecolor=[<=32="blue",>95="red"]
            Text item=TeslaOutsideTemperature label="Outside Temperature [%.1f °F]" valuecolor=[<=32="blue",>95="red"]
        }
        Frame
        {
            Text item=TeslaBatteryLevel
            Text item=TeslaUsableBatteryLevel
            Text item=TeslaPower
            Text item=TeslaBatteryCurrent label="Current [%.1f]"
            Text item=TeslaBatteryRange label="Battery Range [%.1f miles]"
            Text item=TeslaEstBatteryRange label="Battery Est Range [%.1f miles]"
            Text item=TeslaIdealBatteryRange label="Battery Ideal Range [%.1f miles]"
        }
        Frame
        {
            Switch item=TeslaCharge label="Charge"
            Slider item=TeslaChargeLimit label="Charge Limit [%.1f]"
            Text item=TeslaChargingState label="Charging State [%s]" icon=""
            Text item=TeslaTimeToFullCharge label="Time To Full Charge [%.1f hours]"
            Text item=TeslaPreconditioning label="Preconditioning [%s]" icon=""
            Text item=TeslaChargeRate label="Charge Rate [%d miles/hr]"
            Text item=TeslaScheduledChargingStart icon="time"
            Text item=TeslaChargerVoltage label="Charge Voltage [%.1f V]"
            Text item=TeslaChargerPower label="Charge Power [%.1f kW]"
            Text item=TeslaChargerCurrent label="Charge Current [%.1f A]"
            Text item=TeslaChargeToMax label="Charge To Max [%s]" icon=""
            Text item=TeslaMaxCharges label="Consec Max Charge[%d]"
        }
        Frame
        {
            Switch item=TeslaWakeup label="Wakeup the Car"
        }
        Frame
        {
            Switch item=TeslaDoorLock label="Doorlock"
            Switch item=TeslaHorn label="Horn" 
            Switch item=TeslaLights label="Lights"
            Switch item=TeslaStart label="Remote Start"
            Switch item=TeslaValet label="Valet Mode"
            Switch item=TeslaSentry label="Sentry Mode"

            Switch item=TeslaBatteryHeater label="Battery Heater"   
            Switch item=TeslaFrontDefrost label="Defrost Front"     
            Switch item=TeslaRearDefrost label="Defrost Rear"                                               
            Switch item=TeslaLeftSeatHeater label="Seat Heat Left" 
            Switch item=TeslaRightSeatHeater label="Seat Heat Right" 
        }
        Frame
        {
            Mapview item=TeslaLocation height=10
        }
    }
}
```

demo.rule (for graphing online status in sitemap above)

```java
rule "Tesla State Changed"
    when
    Item TeslaState changed

    then
        if (previousState == NULL) return;
        switch (TeslaState.state) {
            case "online" : {
                nTeslaState.postUpdate(1)
            }
            case "asleep" : {
                nTeslaState.postUpdate(0)
            }
            case "offline" : {
                nTeslaState.postUpdate(-0.5)
            }
            case "waking" : {
                nTeslaState.postUpdate(0.5)
            }
            case "unknown" : {
                nTeslaState.postUpdate(-1)
            }

        }
end
```<|MERGE_RESOLUTION|>--- conflicted
+++ resolved
@@ -42,11 +42,8 @@
 
 When using one of such apps, simply copy and paste the received refresh token into the account configuration.
 
-<<<<<<< HEAD
-=======
 The wall connector doesn't require a bridge or account because the communication with the wall connector is working via the local network via HTTP. The Thing has to get created manually and the local host name or IP address is required as a Thing configuration parameter.
 
->>>>>>> 140879a0
 ## Thing Configuration Parameters
 
 The vehicle Thing requires the vehicle's VIN as a configuration parameter `vin`.
@@ -75,12 +72,9 @@
 
 `inactivity` setting is ignored and will always be five minutes if homelink is available (car is at home)
 
-<<<<<<< HEAD
-=======
 The wall connector Thing requires the local host name or IP address as a configuration parameter `host`.
 
 
->>>>>>> 140879a0
 ## Channels
 
 All vehicles support a huge number of channels - the following list shows the standard ones:
@@ -204,8 +198,6 @@
 | wakeup                    | Switch                   | Wake Up                       | Wake up the vehicle from a (deep) sleep                                                                          |
 | wiperbladeheater          | Switch                   | Wiperblade Heater             | Indicates if the wiperblade heater is switched on                                                                |
 
-<<<<<<< HEAD
-=======
 The wall connector supports these channels:
 
 | Channel ID       | Item Type     | Label             | Description                                                                      |
@@ -215,7 +207,6 @@
 | sessionenergy    | Number:Energy | Session Energy    | Energy which was delivered via the connector during the current session (in kWh) |
 
 
->>>>>>> 140879a0
 ## Example
 
 demo.Things:
