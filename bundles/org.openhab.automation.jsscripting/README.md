# JavaScript Scripting

This add-on provides support for JavaScript (ECMAScript 2022+) that can be used as a scripting language within automation rules.
It is based on [GraalJS](https://www.graalvm.org/javascript/) from the [GraalVM project](https://www.graalvm.org/).

Also included is [openhab-js](https://github.com/openhab/openhab-js/), a fairly high-level ES6 library to support automation in openHAB. It provides convenient access
to common openHAB functionality within rules including items, things, actions, logging and more.

[[toc]]

## Configuration

This add-on includes by default the [openhab-js](https://github.com/openhab/openhab-js/) NPM library and exports its namespaces onto the global namespace.

This allows the use of `items`, `actions`, `cache` and other objects without the need to explicitly import them using `require()`.
This functionality can be disabled for users who prefer to manage their own imports via the add-on configuration options.

By default, the injection of the [openhab-js](https://github.com/openhab/openhab-js/) NPM library is cached (using a special mechanism instead of `require()`) to improve performance and reduce memory usage.

When configuring the add-on, you should ask yourself these questions:

1. Do I want to have the openhab-js namespaces automatically globally available (`injectionEnabled`)?
   - Yes: "Use Built-In Variables" (default)
   - No: "Do Not Use Built-In Variables", which will allow you to decide what to import and really speed up script loading, but you need to manually import the library, which actually will slow down script loading again.
2. Do I want to have a different version injected other than the included one (`injectionCachingEnabled`)?
   - Yes: "Do Not Cache Library Injection" and install your version to the `$OPENHAB_CONF/automation/js/node_modules` folder, which will slow down script loading, because the injection is not cached.
   - No: "Cache Library Injection" (default), which will speed up the initial loading of a script because the library's injection is cached.

Note that in case you disable caching or your code uses `require()` to import the library and there is no installation of the library found in the node_modules folder, the add-on will fallback to its included version.

In general, the first run of a script will take longer than the subsequent runs.
This is because on the first run both the globals (like `console`) and (if enabled) the library are injected into the script's context.

<!-- Paste the copied docs from openhab-js under this comment. Do NOT forget the table of contents. -->

### UI Based Rules

The quickest way to add rules is through the openHAB Web UI.

Advanced users, or users migrating scripts from existing systems may want to use [File Based Rules](#file-based-rules) for managing rules using files in the user configuration directory.

### Adding Triggers

Using the openHAB UI, first create a new rule and set a trigger condition.

![openHAB Rule Configuration](doc/rule-config.png)

### Adding Actions

Select "Add Action" and then select "Run Script" with "ECMAScript 262 Edition 11".
It’s important this is "Edition 11" or higher, earlier versions will not work.
This will bring up an empty script editor where you can enter your JavaScript.

![openHAB Rule Engines](doc/rule-engines.png)

You can now write rules using standard ES6 JavaScript along with the included openHAB [standard library](#standard-library).

![openHAB Rule Script](doc/rule-script.png)

For example, turning a light on:

```javascript
items.KitchenLight.sendCommand("ON");
console.log("Kitchen Light State", items.KitchenLight.state);
```

Sending a notification

```javascript
actions.NotificationAction.sendNotification("romeo@montague.org", "Balcony door is open");
```

Querying the status of a thing

```javascript
var thingStatusInfo = actions.Things.getThingStatusInfo("zwave:serial_zstick:512");
console.log("Thing status",thingStatusInfo.getStatus());
```

See [openhab-js](https://openhab.github.io/openhab-js) for a complete list of functionality.

### UI Event Object

**NOTE**: Note that `event` object is different in UI based rules and file based rules! This section is only valid for UI based rules. If you use file based rules, refer to [file based rules event object documentation](#event-object).
Note that `event` object is only available when the UI based rule was triggered by an event and is not manually run!
Trying to access `event` on manual run does not work (and will lead to an error), use `this.event` instead (will be `undefined` in case of manual run).

When you use "Item event" as trigger (i.e. "[item] received a command", "[item] was updated", "[item] changed"), there is additional context available for the action in a variable called `event`.

This table gives an overview over the `event` object for most common trigger types:

| Property Name  | Type                                                                                                                 | Trigger Types                          | Description                                                                                                   | Rules DSL Equivalent   |
|----------------|----------------------------------------------------------------------------------------------------------------------|----------------------------------------|---------------------------------------------------------------------------------------------------------------|------------------------|
| `itemState`    | sub-class of [org.openhab.core.types.State](https://www.openhab.org/javadoc/latest/org/openhab/core/types/state)     | `[item] changed`, `[item] was updated` | State that triggered event                                                                                    | `triggeringItem.state` |
| `oldItemState` | sub-class of [org.openhab.core.types.State](https://www.openhab.org/javadoc/latest/org/openhab/core/types/state)     | `[item] changed`                       | Previous state of Item or Group that triggered event                                                          | `previousState`        |
| `itemCommand`  | sub-class of [org.openhab.core.types.Command](https://www.openhab.org/javadoc/latest/org/openhab/core/types/command) | `[item] received a command`            | Command that triggered event                                                                                  | `receivedCommand`      |
| `itemName`     | string                                                                                                               | all                                    | Name of Item that triggered event                                                                             | `triggeringItem.name`  |
| `type`         | string                                                                                                               | all                                    | Type of event that triggered event (`"ItemStateEvent"`, `"ItemStateChangedEvent"`, `"ItemCommandEvent"`, ...) | N/A                    |

Note that in UI based rules `event.itemState`, `event.oldItemState`, and `event.itemCommand` are Java types (not JavaScript), and care must be taken when comparing these with JavaScript types:

```javascript
var { ON } = require("@runtime")

console.log(event.itemState == "ON")  // WRONG. Java type does not equal with string, not even with "relaxed" equals (==) comparison
console.log(event.itemState.toString() == "ON")  // OK. Comparing strings
console.log(event.itemState == ON)  // OK. Comparing Java types
```

**NOTE**: Even with `String` items, simple comparison with `==` is not working as one would expect! See below example:

```javascript
// Example assumes String item trigger
console.log(event.itemState == "test") // WRONG. Will always log "false"
console.log(event.itemState.toString() == "test") // OK
```

## Scripting Basics

The openHAB JavaScript Scripting runtime attempts to provide a familiar environment to JavaScript developers.

### `let` and `const`

Due to the way how openHAB runs UI based scripts, `let`, `const` and `class` are not supported at top-level.
Use `var` instead or wrap your script inside a self-invoking function:

```javascript
// Wrap script inside a self-invoking function:
(function (data) {
  const C = 'Hello world';
  console.log(C);
})(this.event);

// Defining a class using var:
var Tree = class {
  constructor (height) {
    this.height = height;
  }
}
```

### `require`

Scripts may include standard NPM based libraries by using CommonJS `require`.
The library search will look in the path `automation/js/node_modules` in the user configuration directory.
See [libraries](#libraries) for more information.

### `console`

The JS Scripting binding supports the standard `console` object for logging.
Script logging is enabled by default at the `INFO` level (messages from `console.debug` and `console.trace` won't be displayed), but can be configured using the [openHAB console](https://www.openhab.org/docs/administration/console.html):

```text
log:set DEBUG org.openhab.automation.script
log:set TRACE org.openhab.automation.script
log:set DEFAULT org.openhab.automation.script
```

The default logger name consists of the prefix `org.openhab.automation.script` and the script’s individual part `.file.filename` or `.ui.ruleUID`.
This logger name can be changed by assigning a new string to the `loggerName` property of the console:

```javascript
console.loggerName = 'org.openhab.custom';
```

Please be aware that messages do not appear in the logs if the logger name does not start with `org.openhab`.
This behaviour is due to [log4j2](https://logging.apache.org/log4j/2.x/) requiring a setting for each logger prefix in `$OPENHAB_USERDATA/etc/log4j2.xml` (on openHABian: `/srv/openhab-userdata/etc/log4j2.xml`).

Supported logging functions include:

- `console.log(obj1 [, obj2, ..., objN])`
- `console.info(obj1 [, obj2, ..., objN])`
- `console.warn(obj1 [, obj2, ..., objN])`
- `console.error(obj1 [, obj2, ..., objN])`
- `console.debug(obj1 [, obj2, ..., objN])`
- `console.trace(obj1 [, obj2, ..., objN])`

Where `obj1 ... objN` is a list of JavaScript objects to output.
The string representations of each of these objects are appended together in the order listed and output.

See <https://developer.mozilla.org/en-US/docs/Web/API/console> for more information about console logging.

Note: [openhab-js](https://github.com/openhab/openhab-js/) is logging to `org.openhab.automation.openhab-js`.

### Timers

JS Scripting provides access to the global `setTimeout`, `setInterval`, `clearTimeout` and `clearInterval` methods specified in the [Web APIs](https://developer.mozilla.org/en-US/docs/Web/API).

When a script is unloaded, all created timeouts and intervals are automatically cancelled.

#### `setTimeout`

The global [`setTimeout()`](https://developer.mozilla.org/en-US/docs/Web/API/setTimeout) method sets a timer which executes a function once the timer expires.
`setTimeout()` returns a `timeoutId` (a positive integer value) which identifies the timer created.

```javascript
var timeoutId = setTimeout(callbackFunction, delay, param1, /* ... */ paramN);
```

`delay` is an integer value that represents the amount of milliseconds to wait before the timer expires.
`param1` ... `paramN` are optional, additional arguments which are passed through to the `callbackFunction`.

The global [`clearTimeout(timeoutId)`](https://developer.mozilla.org/en-US/docs/Web/API/clearTimeout) method cancels a timeout previously established by calling `setTimeout()`.

If you need a more verbose way of creating timers, consider to use [`createTimer`](#createtimer) instead.

#### `setInterval`

The global [`setInterval()`](https://developer.mozilla.org/en-US/docs/Web/API/setInterval) method repeatedly calls a function, with a fixed time delay between each call.
`setInterval()` returns an `intervalId` (a positive integer value) which identifies the interval created.

```javascript
var intervalId = setInterval(callbackFunction, delay, param1, /* ... */ paramN);
```

`delay` is an integer value that represents the amount of milliseconds to wait before the timer expires.
`param1` ... `paramN` are optional, additional arguments which are passed through to the `callbackFunction`.

The global [`clearInterval(intervalId)`](https://developer.mozilla.org/en-US/docs/Web/API/clearInterval) method cancels a timed, repeating action which was previously established by a call to `setInterval()`.

#### Accessing Variables

You can access all variables of the current context in the created timers.

Note: Variables can be mutated (changed) after the timer has been created.
Be aware that this can lead to unattended side effects, e.g. when you change the variable after timer creation, which can make debugging quite difficult!

```javascript
var myVar = 'Hello world!';

// Schedule a timer that expires in ten seconds
setTimeout(() => {
  console.info(`Timer expired with variable value = "${myVar}"`);
}, 10000);

myVar = 'Hello mutation!'; // When the timer runs, it will log "Hello mutation!" instead of "Hello world!"
```

If you need to pass some variables to the timer but avoid that they can get mutated, pass those variables as parameters to `setTimeout`/`setInterval` or `createTimer`:


```javascript
var myVar = 'Hello world!';

// Schedule a timer that expires in ten seconds
setTimeout((myVariable) => {
  console.info(`Timer expired with variable value = "${myVariable}"`);
}, 10000, myVar); // Pass one or more variables as parameters here. They are passed through to the callback function.

myVar = 'Hello mutation!'; // When the timer runs, it will log "Hello world!"
```

This also works for timers created with [`actions.ScriptExecution.createTimer`](#createtimer).

### Paths

For [file based rules](#file-based-rules), scripts will be loaded from `automation/js` in the user configuration directory.

NPM libraries will be loaded from `automation/js/node_modules` in the user configuration directory.

### Deinitialization Hook

It is possible to hook into unloading of a script and register a function that is called when the script is unloaded.

```javascript
require('@runtime').lifecycleTracker.addDisposeHook(() => functionToCall());

// Example
require('@runtime').lifecycleTracker.addDisposeHook(() => {
  console.log("Deinitialization hook runs...")
});
```

## `JS` Transformation

openHAB provides several [data transformation services](https://www.openhab.org/addons/#transform) as well as the script transformations, that are available from the framework and need no additional installation.
It allows transforming values using any of the available scripting languages, which means JavaScript Scripting is supported as well.
See the [transformation docs](https://openhab.org/docs/configuration/transformations.html#script-transformation) for more general information on the usage of script transformations.

Use JavaScript Scripting as script transformation by:

1. Creating a script in the `$OPENHAB_CONF/transform` folder with the `.js` extension.
   The script should take one argument `input` and return a value that supports `toString()` or `null`:

   ```javascript
   (function(data) {
     // Do some data transformation here, e.g.
     return "String has" + data.length + "characters";
   })(input);
   ```

2. Using `JS(<scriptname>.js):%s` as Item state transformation.
3. Passing parameters is also possible by using a URL like syntax: `JS(<scriptname>.js?arg=value)`.
   Parameters are injected into the script and can be referenced like variables.

Simple transformations can aso be given as an inline script: `JS(|...)`, e.g. `JS(|"String has " + input.length + "characters")`.
It should start with the `|` character, quotes within the script may need to be escaped with a backslash `\` when used with another quoted string as in text configurations.

## Standard Library

Full documentation for the openHAB JavaScript library can be found at [openhab-js](https://openhab.github.io/openhab-js).

The openHAB JavaScript library provides type definitions for most of its APIs to enable code completion is IDEs like [VS Code](https://code.visualstudio.com).
To use the type definitions, install the [`openhab` npm package](https://npmjs.com/openhab) (read the [installation guide](https://github.com/openhab/openhab-js#custom-installation) for more information), and import the used namespaces with `const { rules, triggers, items } = require('openhab');` (adjust this to your needs).
If an API does not provide type definitions and therefore autocompletion won't work, the documentation will include a note.

### Items

The `items` namespace allows interactions with openHAB Items.
Anywhere a native openHAB `Item` is required, the runtime will automatically convert the JS-`Item` to its Java counterpart.

See [openhab-js : items](https://openhab.github.io/openhab-js/items.html) for full API documentation.

- items : `object`
  - .NAME ⇒ `Item`
<<<<<<< HEAD
=======
  - .existsItem(name) ⇒ `boolean`
>>>>>>> 104a71b6
  - .getItem(name, nullIfMissing) ⇒ `Item`
  - .getItems() ⇒ `Array[Item]`
  - .getItemsByTag(...tagNames) ⇒ `Array[Item]`
  - .addItem([itemConfig](#itemconfig))
  - .removeItem(itemOrItemName) ⇒ `boolean`
  - .replaceItem([itemConfig](#itemconfig))
  - .safeItemName(s) ⇒ `string`

```javascript
var item = items.KitchenLight;
console.log("Kitchen Light State", item.state);
```

#### `getItem(name, nullIfMissing)`

Calling `getItem(...)` or `...` returns an `Item` object with the following properties:

- Item : `object`
  - .rawItem ⇒ `HostItem`
<<<<<<< HEAD
  - .history ⇒ [`ItemHistory`](#itemhistory)
=======
  - .persistence ⇒ [`ItemPersistence`](#itempersistence)
>>>>>>> 104a71b6
  - .semantics ⇒ [`ItemSemantics`](https://openhab.github.io/openhab-js/items.ItemSemantics.html)
  - .type ⇒ `string`
  - .name ⇒ `string`
  - .label ⇒ `string`
  - .state ⇒ `string`
  - .numericState ⇒ `number|null`: State as number, if state can be represented as number, or `null` if that's not the case
  - .quantityState ⇒ [`Quantity|null`](#quantity): Item state as Quantity or `null` if state is not Quantity-compatible or without unit
  - .rawState ⇒ `HostState`
  - .members ⇒ `Array[Item]`
  - .descendents ⇒ `Array[Item]`
  - .isUninitialized ⇒ `boolean`
  - .groupNames ⇒ `Array[string]`
  - .tags ⇒ `Array[string]`
  - .getMetadata(namespace) ⇒ `object|null`
  - .replaceMetadata(namespace, value, configuration) ⇒ `object`
  - .removeMetadata(namespace) ⇒ `object|null`
  - .sendCommand(value): `value` can be a string, a [`time.ZonedDateTime`](#time) or a [`Quantity`](#quantity)
  - .sendCommandIfDifferent(value) ⇒ `boolean`: `value` can be a string, a [`time.ZonedDateTime`](#time) or a [`Quantity`](#quantity)
  - .postUpdate(value): `value` can be a string, a [`time.ZonedDateTime`](#time) or a [`Quantity`](#quantity)
  - .addGroups(...groupNamesOrItems)
  - .removeGroups(...groupNamesOrItems)
  - .addTags(...tagNames)
  - .removeTags(...tagNames)

```javascript
// Equivalent to items.KitchenLight
var item = items.getItem("KitchenLight");
// Send an ON command
item.sendCommand("ON");
// Post an update
item.postUpdate("OFF");
// Get state
console.log("KitchenLight state", item.state);
```

See [openhab-js : Item](https://openhab.github.io/openhab-js/items.Item.html) for full API documentation.

#### `itemConfig`

Calling `addItem(itemConfig)` or `replaceItem(itemConfig)` requires the `itemConfig` object with the following properties:

- itemConfig : `object`
  - .type ⇒ `string`
  - .name ⇒ `string`
  - .label ⇒ `string`
  - .category (icon) ⇒ `string`
  - .groups ⇒ `Array[string]`
  - .tags ⇒ `Array[string]`
  - .channels ⇒ `string | Object { channeluid: { config } }`
  - .metadata ⇒ `Object { namespace: value } | Object { namespace: { value: value , config: { config } } }`
  - .giBaseType ⇒ `string`
  - .groupFunction ⇒ `string`

Note: `.type` and `.name` are required.
Basic UI and the mobile apps need `metadata.stateDescription.config.pattern` to render the state of an Item.

Example:

```javascript
// more advanced example
items.replaceItem({
  type: 'String',
  name: 'Hallway_Light',
  label: 'Hallway Light',
  category: 'light',
  groups: ['Hallway', 'Light'],
  tags: ['Lightbulb'],
  channels: {
    'binding:thing:device:hallway#light': {},
    'binding:thing:device:livingroom#light': { 
      profile: 'system:follow' 
    }
  },
  metadata: {
    expire: '10m,command=1',
    stateDescription: {
      config: {
        pattern: '%d%%',
        options: '1=Red, 2=Green, 3=Blue'
      }
    }
  }
});
// minimal example
items.replaceItem({
  type: 'Switch',
  name: 'MySwitch',
  metadata: {
    stateDescription: {
      config: {
        pattern: '%s'
      }
    }
  }
});
```

See [openhab-js : ItemConfig](https://openhab.github.io/openhab-js/global.html#ItemConfig) for full API documentation.

<<<<<<< HEAD
#### `ItemHistory`

Calling `Item.history` returns an `ItemHistory` object with the following functions:

- ItemHistory :`object`
  - .averageBetween(begin, end, serviceId) ⇒ `number | null`
  - .averageSince(timestamp, serviceId) ⇒ `number | null`
  - .changedBetween(begin, end, serviceId) ⇒ `boolean`
  - .changedSince(timestamp, serviceId) ⇒ `boolean`
  - .deltaBetween(begin, end, serviceId) ⇒ `number | null`
  - .deltaSince(timestamp, serviceId) ⇒ `number | null`
  - .deviationBetween(begin, end, serviceId) ⇒ `number | null`
  - .deviationSince(timestamp, serviceId) ⇒ `number | null`
  - .evolutionRateBetween(begin, end, serviceId) ⇒ `number | null`
  - .evolutionRateSince(timestamp, serviceId) ⇒ `number | null`
  - .getAllStatesBetween(begin, end, serviceId)  ⇒ `Array[HistoricItem]`
  - .getAllStatesSince(timestamp, serviceId)  ⇒ `Array[HistoricItem]`
  - .historicState(timestamp, serviceId) ⇒ `HistoricItem | null`
  - .lastUpdate(serviceId) ⇒ `ZonedDateTime | null`
  - .latestState(serviceId) ⇒ `string | null`
  - .maximumBetween(begin, end, serviceId) ⇒ `HistoricItem | null`
  - .maximumSince(timestamp,serviceId) ⇒ `HistoricItem | null`
  - .minimumSince(begin, end, serviceId) ⇒ `HistoricItem | null`
  - .minimumSince(timestamp, serviceId) ⇒ `HistoricItem | null`
  - .persist(serviceId)
  - .previousState(skipEqual, serviceId) ⇒ `HistoricItem | null`
  - .sumBetween(begin, end, serviceId) ⇒ `number | null`
  - .sumSince(timestamp, serviceId) ⇒ `number | null`
  - .updatedBetween(begin, end, serviceId) ⇒ `boolean`
  - .updatedSince(timestamp, serviceId) ⇒ `boolean`
  - .varianceBetween(begin, end, serviceId) ⇒ `number | null`
  - .varianceSince(timestamp, serviceId) ⇒ `number | null`
=======
#### `ItemPersistence`

Calling `Item.persistence` returns an `ItemPersistence` object with the following functions:

- ItemPersistence :`object`
  - .averageSince(timestamp, serviceId) ⇒ `PersistedState | null`
  - .averageUntil(timestamp, serviceId) ⇒ `PersistedState | null`
  - .averageBetween(begin, end, serviceId) ⇒ `PersistedState | null`
  - .changedSince(timestamp, serviceId) ⇒ `boolean`
  - .changedUntil(timestamp, serviceId) ⇒ `boolean`
  - .changedBetween(begin, end, serviceId) ⇒ `boolean`
  - .countSince(timestamp, serviceId) ⇒ `number`
  - .countUntil(timestamp, serviceId) ⇒ `number`
  - .countBetween(begin, end, serviceId) ⇒ `number`
  - .countStateChangesSince(timestamp, serviceId) ⇒ `number`
  - .countStateChangesUntil(timestamp, serviceId) ⇒ `number`
  - .countStateChangesBetween(begin, end, serviceId) ⇒ `number`
  - .deltaSince(timestamp, serviceId) ⇒ `PersistedState | null`
  - .deltaUntil(timestamp, serviceId) ⇒ `PersistedState | null`
  - .deltaBetween(begin, end, serviceId) ⇒ `PersistedState | null`
  - .deviationSince(timestamp, serviceId) ⇒ `PersistedState | null`
  - .deviationUntil(timestamp, serviceId) ⇒ `PersistedState | null`
  - .deviationBetween(begin, end, serviceId) ⇒ `PersistedState | null`
  - .evolutionRateSince(timestamp, serviceId) ⇒ `number | null`
  - .evolutionRateUntil(timestamp, serviceId) ⇒ `number | null`
  - .evolutionRateBetween(begin, end, serviceId) ⇒ `number | null`
  - .getAllStatesSince(timestamp, serviceId)  ⇒ `Array[PersistedItem]`
  - .getAllStatesUntil(timestamp, serviceId)  ⇒ `Array[PersistedItem]`
  - .getAllStatesBetween(begin, end, serviceId)  ⇒ `Array[PersistedItem]`
  - .lastUpdate(serviceId) ⇒ `ZonedDateTime | null`
  - .nextUpdate(serviceId) ⇒ `ZonedDateTime | null`
  - .lastChange(serviceId) ⇒ `ZonedDateTime | null`
  - .nextChange(serviceId) ⇒ `ZonedDateTime | null`
  - .maximumSince(timestamp, serviceId) ⇒ `PersistedItem | null`
  - .maximumUntil(timestamp, serviceId) ⇒ `PersistedItem | null`
  - .maximumBetween(begin, end, serviceId) ⇒ `PersistedItem | null`
  - .minimumSince(timestamp, serviceId) ⇒ `PersistedItem | null`
  - .minimumUntil(timestamp, serviceId) ⇒ `PersistedItem | null`
  - .minimumBetween(begin, end, serviceId) ⇒ `PersistedItem | null`
  - .persist(serviceId): Tells the persistence service to store the current Item state, which is then done asynchronously.
    **Warning:** This has the side effect, that if the Item state changes shortly after `.persist` has been called, the new Item state will be persisted. See [JSDoc](https://openhab.github.io/openhab-js/items.ItemPersistence.html#persist) for a possible work-around.
  - .persist(timestamp, state, serviceId): Tells the persistence service to store the given state at the given timestamp, which is then done asynchronously.
  - .persist(timeSeries, serviceId): Tells the persistence service to store the given [`TimeSeries`](#timeseries), which is then done asynchronously.
  - .persistedState(timestamp, serviceId) ⇒ `PersistedItem | null`
  - .previousState(skipEqual, serviceId) ⇒ `PersistedItem | null`
  - .nextState(skipEqual, serviceId) ⇒ `PersistedItem | null`
  - .sumSince(timestamp, serviceId) ⇒ `PersistedState | null`
  - .sumUntil(timestamp, serviceId) ⇒ `PersistedState | null`
  - .sumBetween(begin, end, serviceId) ⇒ `PersistedState | null`
  - .updatedSince(timestamp, serviceId) ⇒ `boolean`
  - .updatedUntil(timestamp, serviceId) ⇒ `boolean`
  - .updatedBetween(begin, end, serviceId) ⇒ `boolean`
  - .varianceSince(timestamp, serviceId) ⇒ `PersistedState | null`
  - .varianceUntil(timestamp, serviceId) ⇒ `PersistedState | null`
  - .varianceBetween(begin, end, serviceId) ⇒ `PersistedState | null`
>>>>>>> 104a71b6

Note: `serviceId` is optional, if omitted, the default persistence service will be used.

```javascript
var yesterday = new Date(new Date().getTime() - (24 * 60 * 60 * 1000));
var item = items.KitchenDimmer;
console.log('KitchenDimmer averageSince', item.history.averageSince(yesterday));
```

The `HistoricItem` object contains the following properties, representing Item state and the respective timestamp:

- `state`: State as string
- `numericState`: State as number, if state can be represented as number, or `null` if that's not the case
- `quantityState`: Item state as [`Quantity`](#quantity) or `null` if state is not Quantity-compatible
- `rawState`: State as Java `State` object
- `timestamp`: Timestamp as [`time.ZonedDateTime`](#time)

```javascript
var midnight = time.toZDT('00:00');
var historic = items.KitchenDimmer.history.maximumSince(midnight);
console.log('KitchenDimmer maximum was ', historic.state, ' at ', historic.timestamp);
```

See [openhab-js : ItemHistory](https://openhab.github.io/openhab-js/items.ItemHistory.html) for full API documentation.

### Things

The Things namespace allows to interact with openHAB Things.

See [openhab-js : things](https://openhab.github.io/openhab-js/things.html) for full API documentation.

- things : <code>object</code>
  - .getThing(uid) ⇒ <code>Thing|null</code>
  - .getThings() ⇒ <code>Array[Thing]</code>

#### `getThing(uid, nullIfMissing)`

Calling `getThing(uid)` returns a `Thing` object with the following properties:

- Thing : <code>object</code>
  - .bridgeUID ⇒ <code>String</code>
  - .label ⇒ <code>String</code>
  - .location ⇒ <code>String</code>
  - .status ⇒ <code>String</code>
  - .statusInfo ⇒ <code>String</code>
  - .thingTypeUID ⇒ <code>String</code>
  - .uid ⇒ <code>String</code>
  - .isEnabled ⇒ <code>Boolean</code>
  - .setLabel(label)
  - .setLocation(location)
  - .setProperty(name, value)
  - .setEnabled(enabled)

```javascript
var thing = things.getThing('astro:moon:home');
console.log('Thing label: ' + thing.label);
// Set Thing location
thing.setLocation('living room');
// Disable Thing
thing.setEnabled(false);
```

### Actions

The actions namespace allows interactions with openHAB actions.
The following are a list of standard actions.

Note that most of the actions currently do **not** provide type definitions and therefore auto-completion does not work.

See [openhab-js : actions](https://openhab.github.io/openhab-js/actions.html) for full API documentation and additional actions.

#### Audio Actions

See [openhab-js : actions.Audio](https://openhab.github.io/openhab-js/actions.html#.Audio) for complete documentation.

#### BusEvent

See [openhab-js : actions.BusEvent](https://openhab.github.io/openhab-js/actions.html#.BusEvent) for complete documentation.

#### Ephemeris Actions

See [openhab-js : actions.Ephemeris](https://openhab.github.io/openhab-js/actions.html#.Ephemeris) for complete documentation.

Ephemeris is a way to determine what type of day today or a number of days before or after today is. For example, a way to determine if today is a weekend, a bank holiday, someone’s birthday, trash day, etc.

Additional information can be found on the  [Ephemeris Actions Docs](https://www.openhab.org/docs/configuration/actions.html#ephemeris) as well as the [Ephemeris JavaDoc](https://www.openhab.org/javadoc/latest/org/openhab/core/model/script/actions/ephemeris).

```javascript
var weekend = actions.Ephemeris.isWeekend();
```

#### Exec Actions

See [openhab-js : actions.Exec](https://openhab.github.io/openhab-js/actions.html#.Exec) for complete documentation.

Execute a command line.

```javascript
// Execute command line.
actions.Exec.executeCommandLine('echo', 'Hello World!');

// Execute command line with timeout.
actions.Exec.executeCommandLine(time.Duration.ofSeconds(20), 'echo', 'Hello World!');

// Get response from command line with timeout.
var response = actions.Exec.executeCommandLine(time.Duration.ofSeconds(20), 'echo', 'Hello World!');
```

#### HTTP Actions

See [openhab-js : actions.HTTP](https://openhab.github.io/openhab-js/actions.html#.HTTP) for complete documentation.

```javascript
// Example GET Request
var response = actions.HTTP.sendHttpGetRequest('<url>');
```

Replace `<url>` with the request url.

#### ScriptExecution Actions

The `ScriptExecution` actions provide the `callScript(string scriptName)` method, which calls a script located at the `$OH_CONF/scripts` folder, as well as the `createTimer` method.

You can also create timers using the [native JS methods for timer creation](#timers), your choice depends on the versatility you need.
Sometimes, using `setTimeout` is much faster and easier, but other times, you need the versatility that `createTimer` provides.

Keep in mind that you should somehow manage the timers you create using `createTimer`, otherwise you could end up with unmanageable timers running until you restart openHAB.
A possible solution is to store all timers in the [private cache](#cache) and let openHAB automatically cancel them when the script is unloaded and the cache is cleared.
When using `createTimer`, please read [Accessing Variables](#accessing-variables) to avoid having unexpected results when using variables in timers.

##### `createTimer`

```javascript
actions.ScriptExecution.createTimer(time.ZonedDateTime zdt, function functionRef, any param1, /* ... */ paramN);

actions.ScriptExecution.createTimer(string identifier, time.ZonedDateTime zdt, function functionRef, any param1, /* ... */ paramN);
```

`createTimer` accepts the following arguments:

- `string` identifier (optional): Identifies the timer by a string, used e.g. for logging errors that occur during the callback execution.
- [`time.ZonedDateTime`](#timetozdt) zdt: Point in time when the callback should be executed.
- `function` functionRef: Callback function to execute when the timer expires.
- `*` param1, ..., paramN: Additional arguments which are passed through to the function specified by `functionRef`.

`createTimer` returns an openHAB Timer, that provides the following methods:

- `cancel()`: Cancels the timer. ⇒ `boolean`: true, if cancellation was successful
- `getExecutionTime()`: The scheduled execution time or null if timer was cancelled. ⇒ `time.ZonedDateTime` or `null`
- `isActive()`: Whether the scheduled execution is yet to happen. ⇒ `boolean`
- `isCancelled()`: Whether the timer has been cancelled. ⇒ `boolean`
- `hasTerminated()`: Whether the scheduled execution has already terminated. ⇒ `boolean`
- `reschedule(time.ZonedDateTime)`: Reschedules a timer to a new starting time. This can also be called after a timer has terminated, which will result in another execution of the same code. ⇒ `boolean`: true, if rescheduling was successful


```javascript
var now = time.ZonedDateTime.now();

// Function to run when the timer goes off.
function timerOver () {
  console.info('The timer expired.');
}

// Create the Timer.
var myTimer = actions.ScriptExecution.createTimer('My Timer', now.plusSeconds(10), timerOver);

// Cancel the timer.
myTimer.cancel();

// Check whether the timer is active. Returns true if the timer is active and will be executed as scheduled.
var active = myTimer.isActive();

// Reschedule the timer.
myTimer.reschedule(now.plusSeconds(5));
```

See [openhab-js : actions.ScriptExecution](https://openhab.github.io/openhab-js/actions.ScriptExecution.html) for complete documentation.

#### Transformation Actions

openHAB provides various [data transformation services](https://www.openhab.org/addons/#transform) which can translate between technical and human-readable values.
Usually, they are used directly on Items, but it is also possible to access them from scripts.

```javascript
console.log(actions.Transformation.transform('MAP', 'en.map', 'OPEN')); // open
console.log(actions.Transformation.transform('MAP', 'de.map', 'OPEN')); // offen
```

See [openhab-js : actions.Transformation](https://openhab.github.io/openhab-js/actions.Transformation.html) for complete documentation.

#### Voice Actions

See [openhab-js : actions.Voice](https://openhab.github.io/openhab-js/actions.html#.Voice) for complete documentation.

#### Cloud Notification Actions

Requires the [openHAB Cloud Connector](https://www.openhab.org/addons/integrations/openhabcloud/) to be installed.

Notification actions may be placed in rules to send alerts to mobile devices registered with an [openHAB Cloud instance](https://github.com/openhab/openhab-cloud) such as [myopenHAB.org](https://myopenhab.org/).

There are three different types of notifications:

- Broadcast Notifications: Sent to all registered devices and shown as notification on these devices.
- Standard Notifications: Sent to the registered devices of the specified user and shown as notification on his devices.
- Log Notifications: Only shown in the notification log, e.g. inside the Android and iOS Apps.

To send these three types of notifications, use the `notificationBuilder(message)` method of the `actions` namespace.
It returns a new `NotificationBuilder` object, which by default sends a broadcast notification and provides the following methods:

- `.logOnly()`: Send a log notification only.
- `.withIcon(icon)`: Sets the icon of the notification.
- `.withSeverity(link)`: Sets the severity of the notification.
- `.withTitle(title)`: Sets the title of the notification.
- `.addUserId(emailAddress)`: By adding the email address(es) of specific openHAB Cloud user(s), the notification is only sent to this (these) user(s).
- `.withOnClickAction(action)`: Sets the action to be performed when the notification is clicked.
- `.withMediaAttachmentUrl(mediaAttachmentUrl)`: Sets the URL of a media attachment to be displayed with the notification. This URL must be reachable by the push notification client.
- `.addActionButton(title, action)`: Adds an action button to the notification. Please note that due to Android and iOS limitations, only three action buttons are supported.
- `.send()`: Sends the notification.

The syntax for the `action` parameter is  described in [openHAB Cloud Connector: Action Syntax](https://www.openhab.org/addons/integrations/openhabcloud/#action-syntax).

```javascript
// Send a simple broadcast notification
actions.notificationBuilder('Hello World!').send();
// Send a broadcast notification with icon, severity and title
actions.notificationBuilder('Hello World!')
  .withIcon('f7:bell_fill').withSeverity('important').withTitle('Important Notification').send();
// Send a broadcast notification with icon, severity, title, media attachment URL and actions
actions.notificationBuilder('Hello World!')
  .withIcon('f7:bell_fill').withSeverity('important').withTitle('Important Notification').
  .withOnClickAction('ui:navigate:/page/my_floorplan_page').withMediaAttachmentUrl('http://example.com/image.jpg')
  .addActionButton('Turn Kitchen Light ON=command:KitchenLights:ON').addActionButton('Turn Kitchen Light OFF=command:KitchenLights:OFF').send();

// Send a simple standard notification to two specific users
actions.notificationBuilder('Hello World!').addUserId('florian@example.com').addUserId('florian@example.org').send();
// Send a standard notification with icon, severity and title to two specific users
actions.notificationBuilder('Hello World!').addUserId('florian@example.com').addUserId('florian@example.org')
  .withIcon('f7:bell_fill').withSeverity('important').withTitle('Important notification').send();

// Sends a simple log notification
actions.notificationBuilder('Hello World!').logOnly().send();
// Sends a simple log notification with icon and severity
actions.notificationBuilder('Hello World!').logOnly()
  .withIcon('f7:bell_fill').withSeverity('important').send();
```

See [openhab-js : actions.NotificationBuilder](https://openhab.github.io/openhab-js/actions.html#.notificationBuilder) for complete documentation.

### Cache

The cache namespace provides both a private and a shared cache that can be used to set and retrieve objects that will be persisted between subsequent runs of the same or between scripts.

The private cache can only be accessed by the same script and is cleared when the script is unloaded.
You can use it to e.g. store timers or counters between subsequent runs of that script.
When a script is unloaded and its cache is cleared, all timers (see [`createTimer`](#createtimer)) stored in its private cache are automatically cancelled.

The shared cache is shared across all rules and scripts, it can therefore be accessed from any automation language.
The access to every key is tracked and the key is removed when all scripts that ever accessed that key are unloaded.
If that key stored a timer, the timer is cancelled.

See [openhab-js : cache](https://openhab.github.io/openhab-js/cache.html) for full API documentation.

- cache : <code>object</code>
  - .private
    - .get(key, defaultSupplier) ⇒ <code>Object | null</code>
    - .put(key, value) ⇒ <code>Previous Object | null</code>
    - .remove(key) ⇒ <code>Previous Object | null</code>
    - .exists(key) ⇒ <code>boolean</code>
  - .shared
    - .get(key, defaultSupplier) ⇒ <code>Object | null</code>
    - .put(key, value) ⇒ <code>Previous Object | null</code>
    - .remove(key) ⇒ <code>Previous Object | null</code>
    - .exists(key) ⇒ <code>boolean</code>

The `defaultSupplier` provided function will return a default value if a specified key is not already associated with a value.

**Example** *(Get a previously set value with a default value (times = 0))*

```js
var counter = cache.private.get('counter', () => ({ 'times': 0 }));
console.log('Count', counter.times++);
```

**Example** *(Get a previously set object)*

```js
var counter = cache.private.get('counter');
if (counter === null) {
  counter = { times: 0 };
  cache.private.put('counter', counter);
}
console.log('Count', counter.times++);
```

### Time

openHAB internally makes extensive use of the `java.time` package.
openHAB-JS exports the excellent [JS-Joda](https://js-joda.github.io/js-joda/) library via the `time` namespace, which is a native JavaScript port of the same API standard used in Java for `java.time`.
Anywhere a native Java `ZonedDateTime` or `Duration` is required, the runtime will automatically convert a JS-Joda `ZonedDateTime` or `Duration` to its Java counterpart.

The exported JS-Joda library is also extended with convenient functions relevant to openHAB usage.

Examples:

```javascript
var now = time.ZonedDateTime.now();
var yesterday = time.ZonedDateTime.now().minusHours(24);
var item = items.Kitchen;
console.log("averageSince", item.history.averageSince(yesterday));
```

```javascript
actions.Exec.executeCommandLine(time.Duration.ofSeconds(20), 'echo', 'Hello World!');
```

See [JS-Joda](https://js-joda.github.io/js-joda/) for more examples and complete API usage.

#### `time.toZDT()`

There will be times when this automatic conversion is not available (for example when working with date times within a rule).
To ease having to deal with these cases a `time.toZDT()` function will accept almost any type that can be converted to a `time.ZonedDateTime`.
The following rules are used during the conversion:

| Argument Type                                                                | Rule                                                                                                            | Examples                                                                               |
|------------------------------------------------------------------------------|-----------------------------------------------------------------------------------------------------------------|----------------------------------------------------------------------------------------|
| `null` or `undefined`                                                        | `time.ZonedDateTime.now()`                                                                                      | `time.toZDT();`                                                                        |
| `time.ZonedDateTime`                                                         | passed through unmodified                                                                                       |                                                                                        |
| `java.time.ZonedDateTime`                                                    | converted to the `time.ZonedDateTime` equivalent                                                                |                                                                                        |
| JavaScript native `Date`                                                     | converted to the equivalent `time.ZonedDateTime` using `SYSTEM` as the timezone                                 |                                                                                        |
| `number`, `bingint`, `java.lang.Number`, `DecimalType`                       | rounded to the nearest integer and added to `now` as milliseconds                                               | `time.toZDT(1000);`                                                                    |
| [`Quantity`](#quantity) or `QuantityType`                                    | if the unit is time-compatible, added to `now`                                                                  | `time.toZDT(item.getItem('MyTimeItem').rawState);`, `time.toZDT(Quantity('10 min'));`  |
| `items.Item` or `org.openhab.core.types.Item`                                | if the state is supported (see the `Type` rules in this table, e.g. `DecimalType`), the state is converted      | `time.toZDT(items.getItem('MyItem'));`                                                 |
| `String`, `java.lang.String`, `StringType`                                   | parsed based on the following rules; if no timezone is specified, `SYSTEM` timezone is used                     |                                                                                        |
| [ISO8601 Date/Time](https://en.wikipedia.org/wiki/ISO_8601) String           | parsed, depending on the provided data: if no date is passed, today's date; if no time is passed, midnight time | `time.toZDT('00:00');`, `time.toZDT('2022-12-24');`, `time.toZDT('2022-12-24T18:30');` |
| RFC String (output from a Java `ZonedDateTime.toString()`)                   | parsed                                                                                                          | `time.toZDT('2019-10-12T07:20:50.52Z');`                                               |
| `"kk:mm[:ss][ ]a"` (12 hour time)                                            | today's date with the time indicated, the space between the time and am/pm and seconds are optional             | `time.toZDT('1:23:45 PM');`                                                            |
| [ISO 8601 Duration](https://en.wikipedia.org/wiki/ISO_8601#Durations) String | added to `now`                                                                                                  | `time.toZDT('PT1H4M6.789S');`                                                          |

If no time zone is explicitly set, the system default time zone is used.
When a type or string that cannot be handled is encountered, an error is thrown.

#### `toToday()`

When you have a `time.ZonedDateTime`, a new `toToday()` method was added which will return a new `time.ZonedDateTime` with today's date but the original's time, accounting for DST changes.

For example, if the time was 13:45 and today was a DST changeover, the time will still be 13:45 instead of one hour off.

```javascript
var alarm = items.Alarm;
alarm.postUpdate(time.toZDT(alarm).toToday());
```

#### `isBeforeTime(timestamp)`, `isBeforeDate(timestamp)`, `isBeforeDateTime(timestamp)`

Tests whether this `time.ZonedDateTime` is before the time passed in `timestamp`, tested in various ways:

- `isBeforeTime` only compares the time portion of both, ignoring the date portion
- `isBeforeDate` only compares the date portion of both, ignoring the time portion
- `isBeforeDateTime` compares both date and time portions

`timestamp` can be anything supported by `time.toZDT()`.

Examples:

```javascript
time.toZDT('22:00').isBeforeTime('23:00')
time.toZDT('2022-12-01T12:00Z').isBeforeDateTime('2022-12-02T13:00Z')
```

#### `isAfterTime(timestamp)`, `isAfterDate(timestamp)`, `isAfterDateTime(timestamp)`

Tests whether this `time.ZonedDateTime` is after the time passed in `timestamp`, tested in various ways:

- `isAfterTime` only compares the time portion of both, ignoring the date portion
- `isAfterDate` only compares the date portion of both, ignoring the time portion
- `isAfterDateTime` compares both date and time portions

`timestamp` can be anything supported by `time.toZDT()`.

```javascript
// Equivalent to items.Sunset
time.toZDT().isAfterTime(items.getItem('Sunset')) // is now after sunset?
time.toZDT().isAfterDateTime('2022-12-01T12:00Z') // is now after 2022-12-01 noon?
```

#### `isBetweenTimes(start, end)`

Tests whether this `time.ZonedDateTime` is between the passed in `start` and `end`.
However, the function only compares the time portion of the three, ignoring the date portion.
The function takes into account times that span midnight.
`start` and `end` can be anything supported by `time.toZDT()`.

Examples:

```javascript
time.toZDT().isBetweenTimes('22:00', '05:00') // currently between 11:00 pm and 5:00 am
// Equivalent to items.Sunset
time.toZDT().isBetweenTimes(items.getItem('Sunset'), '11:30 PM') // is now between sunset and 11:30 PM?
// Equivalent to items.StartTime
time.toZDT(items.getItem('StartTime')).isBetweenTimes(time.toZDT(), 'PT1H'); // is the state of StartTime between now and one hour from now
```

#### `isBetweenDates(start, end)`

Tests whether this `time.ZonedDateTime` is between the passed in `start` and `end`.
However, the function only compares the date portion of the three, ignoring the time portion.
`start` and `end` can be anything supported by `time.toZDT()`.

Examples:

```javascript
time.toZDT().isBetweenDates('2022-06-18', '2023-12-24') // currently between 2022-06-18 and 2023-12-24
```

#### `isBetweenDateTimes(start, end)`

Tests whether this `time.ZonedDateTime` is between the passed in `start` and `end`.
`start` and `end` can be anything supported by `time.toZDT()`.

Examples:

```javascript
time.toZDT().isBetweenDateTimes('2022-06-18T22:00Z', '2023-12-24T05:00Z') // currently between 2022-06-18 22:00 and 2023-12-24 05:00
```

#### `isClose(zdt, maxDur)`

Tests to see if the delta between the `time.ZonedDateTime` and the passed in `time.ZonedDateTime` is within the passed in `time.Duration`.

```javascript
var timestamp = time.toZDT();
// do some stuff
if(timestamp.isClose(time.toZDT(), time.Duration.ofMillis(100))) {
  // did "do some stuff" take longer than 100 msecs to run?
}
```

#### `getMillisFromNow`

This method on `time.ZonedDateTime` returns the milliseconds from now to the passed in `time.ZonedDateTime`.

```javascript
var timestamp = time.ZonedDateTime.now().plusMinutes(5);
console.log(timestamp.getMillisFromNow());
```

### Quantity

The `Quantity` class greatly simplifies Quantity handling by providing unit conversion, comparisons and mathematical operations.
A Quantity consists of a measurement and its [Unit of Measurement (UoM)](https://www.openhab.org/docs/concepts/units-of-measurement.html#list-of-units), e.g. `5.7 m` (the measurement is `5.7`, the unit is `m` meters).

Internally using the openHAB `QuantityType`, which relies on [`javax.measure`](https://unitsofmeasurement.github.io/unit-api/), it supports all units and dimensions that openHAB supports.
If your unit is not listed in the UoM docs, it is very likely that it is still supported, e.g. the Angstrom Å for very small lengths (1 Å = 10 nm).
Anywhere a native openHAB `QuantityType` is required, the runtime will automatically convert the JS-`Quantity` to its Java counterpart.

#### Creation

`Quantity(value)` is used without new (it's a factory, not a constructor), pass an amount **and** a unit to it to create a new `Quantity` object:

The argument `value` can be a Quantity-compatible `Item`, a string, a `Quantity` instance or an openHAB Java [`QuantityType`](https://www.openhab.org/javadoc/latest/org/openhab/core/library/types/quantitytype).

`value` strings have the `$amount $unit` format and must follow these rules:

- `$amount` is required with a number provided as string
- `$unit` is optional (unitless quantities are possible) and can have a prefix like `m` (milli) or `M` (mega)
- `$unit` does not allow whitespaces.
- `$unit` does allow superscript, e.g. `²` instead of `^2`.
- `$unit` requires the `*` between two units to be present, although you usually omit it (which is mathematically seen allowed, but openHAB needs the `*`).

Generally, you can expect a unit consisting of two (or more) units to need a `*`, e.g. `Nm` is `N*m`,

Nearly all [Units of Measurement (UoM)](https://www.openhab.org/docs/concepts/units-of-measurement.html#list-of-units) are expected to work with `Quantity`.
`ɡₙ` (standard gravity) is known to not work.

```javascript
// Allowed:
var qty = Quantity('5.75 m');
qty = Quantity('1 N*m');
qty = Quantity('1 m/s');
qty = Quantity('1 m^2/s^2');
qty = Quantity('1 m^2/s^-2'); // negative powers
qty = Quantity('1'); // unitless quantity
qty = Quantity(items.my_uom_item);

// Not allowed:
qty = Quantity('m');
qty = Quantity('1 Nm'); // * is required
qty = Quantity('1 m^2 / s^2'); // whitespaces are not allowed
qty = Quantity('1 m^2 s^2'); // / is required
qty = Quantity('1 m2/s2'); // ^ is required
```

Note: It is possible to create a unit-less (without unit) Quantity, however there is no advantage over using a `number` instead.

#### Conversion

It is possible to convert a `Quantity` to a new `Quantity` with a different unit or to get a `Quantity`'s amount as integer or float:

```javascript
var qty = Quantity('10.2 °C');

qty = qty.toUnit('°F');
var intValue = qty.int;
var floatValue = qty.float;
```

`toUnit` returns a new Quantity with the given unit or `null`, if conversion to that unit is not possible.

#### Comparison

`Quantity` provides the following methods for comparison:

- `equal(value)` ⇒ `boolean`: this `Quantity` equals to `value`
- `greaterThan(value)` ⇒ `boolean`: this `Quantity` is greater than `value`
- `greaterThanOrEqual(value)` ⇒ `boolean`: this `Quantity` is greater than or equal to `value`
- `lessThan(value)` ⇒ `boolean`: this `Quantity` is less than `value`
- `lessThanOrEqual(value)` ⇒ `boolean`: this `Quantity` is less than or equal to `value`

`value` can be a string or a `Quantity`, for the string the same rules apply as described above.

#### Mathematical Operators

- `add(value)` ⇒ `Quantity`: `value` can be a Quantity-compatible `Item`, a string or a `Quantity`
- `divide(value)` ⇒ `Quantity`: `value` can be a Quantity-compatible or Number `Item`, a number, a string or a `Quantity`
- `multiply(value)` ⇒ `Quantity`: `value` can be a Quantity-compatible or Number `Item`, a number, a string or a `Quantity`
- `subtract(value)` ⇒ `Quantity`: `value` can be a Quantity-compatible `Item`, a string or a `Quantity`

For the string the same rules apply as described above.

See [openhab-js : Quantity](https://openhab.github.io/openhab-js/Quantity.html) for full API documentation.

### Log

By default, the JS Scripting binding supports console logging like `console.log()` and `console.debug()` to the openHAB default log.
Additionally, scripts may create their own native openHAB logger using the log namespace.

```javascript
var logger = log('my_logger');

//prints "Hello World!"
logger.debug("Hello {}!", "world");
```

### Utils

openHAB internally is a Java program.
openHAB-JS converts between Java and JavaScript data types and reverse.

See [openhab-js : utils](https://openhab.github.io/openhab-js/utils.html) for full API documentation.

## File Based Rules

The JS Scripting binding will load scripts from `automation/js` in the user configuration directory.
The system will automatically reload scripts when changes are detected to files.
Local variable state is not persisted among reloads, see using the [cache](#cache) for a convenient way to persist objects.

File based rules can be created in 2 different ways: using [JSRule](#jsrule) or the [Rule Builder](#rule-builder).

See [openhab-js : rules](https://openhab.github.io/openhab-js/rules.html) for full API documentation.

### JSRule

JSRules provides a simple, declarative syntax for defining rules that will be executed based on a trigger condition

```javascript
var email = "juliet@capulet.org"

rules.JSRule({
  name: "Balcony Lights ON at 5pm",
  description: "Light will turn on when it's 5:00pm",
  triggers: [triggers.GenericCronTrigger("0 0 17 * * ?")],
  execute: (event) => {
    // Equivalent to items.BalconyLights.sendCommand("ON")
    items.getItem("BalconyLights").sendCommand("ON");
    actions.NotificationAction.sendNotification(email, "Balcony lights are ON");
  },
  tags: ["Balcony", "Lights"],
  id: "BalconyLightsOn"
});
```

Note: `description`, `tags` and `id` are optional.

Note: You can use the passed `event` object to get information about the trigger that triggered the rule.
See [Event Object](#event-object) for documentation.

Multiple triggers can be added, some example triggers include:

```javascript
triggers.ChannelEventTrigger('astro:sun:local:rise#event', 'START');

triggers.ItemStateChangeTrigger('my_item', 'OFF', 'ON');

triggers.ItemStateUpdateTrigger('my_item', 'OFF');

triggers.ItemCommandTrigger('my_item', 'OFF');

triggers.GroupStateChangeTrigger('my_group', 'OFF', 'ON');

triggers.GroupStateUpdateTrigger('my_group', 'OFF');

triggers.GroupCommandTrigger('my_group', 'OFF');

triggers.ThingStatusUpdateTrigger('some:thing:uuid','OFFLINE');

triggers.ThingStatusChangeTrigger('some:thing:uuid','ONLINE','OFFLINE');

triggers.SystemStartlevelTrigger(40)  // Rules loaded

triggers.SystemStartlevelTrigger(50)  // Rule engine started

triggers.SystemStartlevelTrigger(70)  // User interfaces started

triggers.SystemStartlevelTrigger(80)  // Things initialized

triggers.SystemStartlevelTrigger(100) // Startup Complete

triggers.GenericCronTrigger('0 30 16 * * ? *');

triggers.TimeOfDayTrigger('19:00');

triggers.DateTimeTrigger('MyDateTimeItem');
```

You can use `null` for a trigger parameter to skip its configuration.

See [openhab-js : triggers](https://openhab.github.io/openhab-js/triggers.html) in the API documentation for a full list of all triggers.

### Rule Builder

The Rule Builder provides a convenient API to write rules in a high-level, readable style using a builder pattern.

Rules are started by calling `rules.when()` and can chain together [triggers](#rule-builder-triggers),
[conditions](#rule-builder-conditions) and [operations](#rule-builder-operations) in the following pattern:

```javascript
rules.when().triggerType()...if().conditionType().then().operationType()...build(name, description, tags, id);
```

Rule are completed by calling `.build(name, description, tags, id)` , all parameters are optional and reasonable defaults will be used if omitted.

- `name` String rule name - defaults generated name
- `description` String Rule description - defaults generated description
- `tags` Array of string tag names - defaults empty array
- `id` String id - defaults random UUID

A simple example of this would look like:

```javascript
rules.when().item("F1_Light").changed().then().send("changed").toItem("F2_Light").build("My Rule", "My First Rule");
```

Operations and conditions can also optionally take functions:

```javascript
rules.when().item("F1_light").changed().then(event => {
  console.log(event);
}).build("Test Rule", "My Test Rule");
```

Note that the Rule Builder currently does **not** provide type definitions and therefore auto-completion does not work.

See [Examples](#rule-builder-examples) for further patterns.

#### Rule Builder Triggers

- `when()`
- `or()`
  - `.channel(channelName)` Specifies a channel event as a source for the rule to fire.
    - `.triggered(event)` Trigger on a specific event name
  - `.cron(cronExpression)` Specifies a cron schedule for the rule to fire.
  - `.timeOfDay(time)` Specifies a time of day in `HH:mm` for the rule to fire.
  - `.item(itemName)` Specifies an Item as the source of changes to trigger a rule.
    - `.for(duration)`
    - `.from(state)`
    - `.fromOn()`
    - `.fromOff()`
    - `.to(state)`
    - `.toOn()`
    - `.toOff()`
    - `.receivedCommand()`
    - `.receivedUpdate()`
    - `.changed()`
  - `.memberOf(groupName)` Specifies a group Item as the source of changes to trigger the rule.
    - `.for(duration)`
    - `.from(state)`
    - `.fromOn()`
    - `.fromOff()`
    - `.to(state)`
    - `.toOn()`
    - `.toOff()`
    - `.receivedCommand()`
    - `.receivedUpdate()`
    - `.changed()`
  - `.system()` Specifies a system event as a source for the rule to fire.
    - `.ruleEngineStarted()`
    - `.rulesLoaded()`
    - `.startupComplete()`
    - `.thingsInitialized()`
    - `.userInterfacesStarted()`
    - `.startLevel(level)`
  - `.thing(thingName)` Specifies a Thing event as a source for the rule to fire.
    - `changed()`
    - `updated()`
    - `from(state)`
    - `to(state)`
  - `.dateTime(itemName)` Specifies a DateTime Item whose (optional) date and time schedule the rule to fire.
    - `.timeOnly()` Only the time of the Item should be compared, the date should be ignored.

Additionally, all the above triggers have the following functions:

- `.if()` or `.if(fn)` -> a [rule condition](#rule-builder-conditions)
- `.then()` or `.then(fn)` -> a [rule operation](#rule-builder-operations)
- `.or()` -> a [rule trigger](#rule-builder-triggers) (chain additional triggers)

#### Rule Builder Conditions

- `if(optionalFunction)`
  - `.stateOfItem(itemName)`
    - `is(state)`
    - `in(state...)`

#### Rule Builder Operations

- `then(optionalFunction)`
  - `.build(name, description, tags, id)`
  - `.copyAndSendState()`
  - `.copyState()`
  - `.inGroup(groupName)`
  - `.postIt()`
  - `.postUpdate(state)`
  - `.send(command)`
  - `.sendIt()`
  - `.sendOff()`
  - `.sendOn()`
  - `.sendToggle()`

#### Rule Builder Examples

```javascript
// Basic rule, when the BedroomLight1 is changed, run a custom function
rules.when().item('BedroomLight1').changed().then(e => {
  console.log("BedroomLight1 state", e.newState)
}).build();

// Turn on the kitchen light at SUNSET (using the Astro binding)
rules.when().channel('astro:sun:home:set#event').triggered('START').then().sendOn().toItem('KitchenLight').build('Sunset Rule', 'Turn on the kitchen light at SUNSET');

// Turn off the kitchen light at 9PM and tag rule
rules.when().timeOfDay('21:00').then().sendOff().toItem('KitchenLight').build('9PM Rule', 'Turn off the kitchen light at 9PM', ['Tag1', 'Tag2']);

// Set the colour of the hall light to pink at 9PM, tag rule and use a custom ID
rules.when().cron('0 0 21 * * ?').then().send('300,100,100').toItem('HallLight').build('Pink Rule', 'Set the colour of the hall light to pink at 9PM', ['Tag1', 'Tag2'], 'MyCustomID');

// When the switch S1 status changes to ON, then turn on the HallLight
rules.when().item('S1').changed().toOn().then().sendOn().toItem('HallLight').build('S1 Rule');

// When the HallLight colour changes pink, if the function fn returns true, then toggle the state of the OutsideLight
rules.when().item('HallLight').changed().to('300,100,100').if(fn).then().sendToggle().toItem('OutsideLight').build();

// Turn on the outdoor lights based on a DateTime Item's time portion
rules.when().dateTime('OutdoorLights_OffTime').timeOnly().then().sendOff().toItem('OutdoorLights').build('Outdoor Lights off');

// And some rules which can be toggled by the items created in the 'gRules' Group:

// When the HallLight receives a command, send the same command to the KitchenLight
rules.when(true).item('HallLight').receivedCommand().then().sendIt().toItem('KitchenLight').build('Hall Light to Kitchen Light');

// When the HallLight is updated to ON, make sure that BedroomLight1 is set to the same state as the BedroomLight2
rules.when(true).item('HallLight').receivedUpdate().then().copyState().fromItem('BedroomLight1').toItem('BedroomLight2').build();
```

### Event Object

**NOTE**: The `event` object is different in UI Based Rules and File Based Rules!
This section is only valid for File Based Rules.
If you use UI Based Rules, refer to [UI based rules event object documentation](#ui-event-object).

When a rule is triggered, the script is provided the event instance that triggered it.
The specific data depends on the event type.
The `event` object provides some information about that trigger.

This table gives an overview over the `event` object:

| Property Name     | Trigger Types                                       | Description                                                                   | Rules DSL Equivalent   |
|-------------------|-----------------------------------------------------|-------------------------------------------------------------------------------|------------------------|
| `oldState`        | `ItemStateChangeTrigger`, `GroupStateChangeTrigger` | Previous state of Item or Group that triggered event                          | `previousState`        |
| `newState`        | `ItemStateChangeTrigger`, `GroupStateChangeTrigger` | New state of Item or Group that triggered event                               | N/A                    |
| `receivedState`   | `ItemStateUpdateTrigger`, `GroupStateUpdateTrigger` | State of Item that triggered event                                            | `triggeringItem.state` |
| `receivedCommand` | `ItemCommandTrigger`, `GroupCommandTrigger`         | Command that triggered event                                                  | `receivedCommand`      |
| `itemName`        | `Item****Trigger`, `Group****Trigger`               | Name of Item that triggered event                                             | `triggeringItem.name`  |
| `groupName`       | `Group****Trigger`                                  | Name of the group whose member triggered event                                | N/A                    |
| `receivedEvent`   | `ChannelEventTrigger`                               | Channel event that triggered event                                            | N/A                    |
| `channelUID`      | `ChannelEventTrigger`                               | UID of channel that triggered event                                           | N/A                    |
| `oldStatus`       | `ThingStatusChangeTrigger`                          | Previous state of Thing that triggered event                                  | N/A                    |
| `newStatus`       | `ThingStatusChangeTrigger`                          | New state of Thing that triggered event                                       | N/A                    |
| `status`          | `ThingStatusUpdateTrigger`                          | State of Thing that triggered event                                           | N/A                    |
| `thingUID`        | `Thing****Trigger`                                  | UID of Thing that triggered event                                             | N/A                    |
| `cronExpression`  | `GenericCronTrigger`                                | Cron expression of the trigger                                                | N/A                    |
| `time`            | `TimeOfDayTrigger`                                  | Time of day value of the trigger                                              | N/A                    |
| `eventType`       | all except `PWMTrigger`, `PIDTrigger`               | Type of event that triggered event (change, command, triggered, update, time) | N/A                    |
| `triggerType`     | all except `PWMTrigger`, `PIDTrigger`               | Type of trigger that triggered event                                          | N/A                    |
| `eventClass`      | all                                                 | Java class name of the triggering event                                       | N/A                    |
| `module`          | all                                                 | (user-defined or auto-generated) name of trigger                              | N/A                    |

All properties are typeof `string`.

Please note that when using `GenericEventTrigger`, the available properties depend on the chosen event types.
It is not possible for the openhab-js library to provide type conversions for all properties of all openHAB events, as those are too many.
In case the event object does not provide type-conversed properties for your chosen event type, use the `payload` property to gain access to the event's (Java data type) payload.

**NOTE:**
`Group****Trigger`s use the equivalent `Item****Trigger` as trigger for each member.
Time triggers do not provide any event instance, therefore no property is populated.

See [openhab-js : EventObject](https://openhab.github.io/openhab-js/rules.html#.EventObject) for full API documentation.

## Advanced Scripting

### Libraries

#### Third Party Libraries

Loading of third party libraries is supported the same way as loading the openHAB JavaScript library:

```javascript
var myLibrary = require('my-library');
```

Note: Only CommonJS `require` is supported, ES module loading using `import` is not supported.

Run the `npm` command from the `automation/js` folder to install third party libraries, e.g. from [npm](https://www.npmjs.com/search?q=openhab).
This will create a `node_modules` folder (if it doesn't already exist) and install the library and it's dependencies there.

There are already some openHAB specific libraries available on [npm](https://www.npmjs.com/search?q=openhab), you may also search the forum for details.

#### Creating Your Own Library

You can also create your own personal JavaScript library for openHAB, but you can not just create a folder in `node_modules` and put your library code in it!
When it is run, `npm` will remove everything from `node_modules` that has not been properly installed.

Follow these steps to create your own library (it's called a CommonJS module):

1. Create a separate folder for your library outside of `automation/js`, you may also initialize a Git repository.
2. Run `npm init` from your newly created folder; at least provide responses for the `name`, `version` and `main` (e.g. `index.js`) fields.
3. Create the main file of your library (`index.js`) and add some exports:

   ```javascript
   var someProperty = 'Hello world!';
   function someFunction () {
     console.log('Hello from your personal library!');
   }
   
   module.exports = {
     someProperty,
     someFunction
   };
   ```

4. Tar it up by running `npm pack` from your library's folder.
5. Install it by running `npm install <name>-<version>.tgz` from the `automation/js` folder.
6. After you've installed it with `npm`, you can continue development of the library inside `node_modules`.

It is also possible to upload your library to [npm](https://npmjs.com) to share it with other users.

If you want to get some advanced information, you can read [this blog post](https://bugfender.com/blog/how-to-create-an-npm-package/) or just google it.

### @runtime

One can access many useful utilities and types using `require("@runtime")`, e.g.

```javascript
var { ON, OFF, QuantityType } = require("@runtime");
// Alternative, more verbose way to achieve the same:
//
// var runtime = require("@runtime");
//
// var ON = runtime.ON;
// var OFF = runtime.OFF;
// var QuantityType = runtime.QuantityType;
```

| Variable                | Description                                                                                                                                           |
|-------------------------|-------------------------------------------------------------------------------------------------------------------------------------------------------|
| `State`                 | [`org.openhab.core.types.State`](https://www.openhab.org/javadoc/latest/org/openhab/core/types/state)                                                 |
| `Command`               | [`org.openhab.core.types.Command`](https://www.openhab.org/javadoc/latest/org/openhab/core/types/command)                                             |
| `URLEncoder`            | [`java.net.URLEncoder`](https://docs.oracle.com/en/java/javase/17/docs/api/java.base/java/net/URLEncoder.html)                                        |
| `File`                  | [`java.io.File`](https://docs.oracle.com/en/java/javase/17/docs/api/java.base/java/io/File.html)                                                      |
| `Files`                 | [`java.nio.file.Files`](https://docs.oracle.com/en/java/javase/17/docs/api/java.base/java/nio/file/Files.html)                                        |
| `Path`                  | [`java.nio.file.Path`](https://docs.oracle.com/en/java/javase/17/docs/api/java.base/java/nio/file/Path.html)                                          |
| `Paths`                 | [`java.nio.file.Paths`](https://docs.oracle.com/en/java/javase/17/docs/api/java.base/java/nio/file/Paths.html)                                        |
| `IncreaseDecreaseType`  | [`org.openhab.core.library.types.IncreaseDecreaseType`](https://www.openhab.org/javadoc/latest/org/openhab/core/library/types/increasedecreasetype)   |
| `DECREASE`              | `IncreaseDecreaseType` enum item                                                                                                                      |
| `INCREASE`              | `IncreaseDecreaseType` enum item                                                                                                                      |
| `OnOffType`             | [`org.openhab.core.library.types.OnOffType`](https://www.openhab.org/javadoc/latest/org/openhab/core/library/types/onofftype)                         |
| `ON`                    | `OnOffType` enum item                                                                                                                                 |
| `OFF`                   | `OnOffType` enum item                                                                                                                                 |
| `OpenClosedType`        | [`org.openhab.core.library.types.OpenClosedType`](https://www.openhab.org/javadoc/latest/org/openhab/core/library/types/openclosedtype)               |
| `OPEN`                  | `OpenClosedType` enum item                                                                                                                            |
| `CLOSED`                | `OpenClosedType` enum item                                                                                                                            |
| `StopMoveType`          | [`org.openhab.core.library.types.StopMoveType`](https://www.openhab.org/javadoc/latest/org/openhab/core/library/types/stopmovetype)                   |
| `STOP`                  | `StopMoveType` enum item                                                                                                                              |
| `MOVE`                  | `StopMoveType` enum item                                                                                                                              |
| `UpDownType`            | [`org.openhab.core.library.types.UpDownType`](https://www.openhab.org/javadoc/latest/org/openhab/core/library/types/updowntype)                       |
| `UP`                    | `UpDownType` enum item                                                                                                                                |
| `DOWN`                  | `UpDownType` enum item                                                                                                                                |
| `UnDefType`             | [`org.openhab.core.library.types.UnDefType`](https://www.openhab.org/javadoc/latest/org/openhab/core/types/undeftype)                                 |
| `NULL`                  | `UnDefType` enum item                                                                                                                                 |
| `UNDEF`                 | `UnDefType` enum item                                                                                                                                 |
| `RefreshType`           | [`org.openhab.core.library.types.RefreshType`](https://www.openhab.org/javadoc/latest/org/openhab/core/types/refreshtype)                             |
| `REFRESH`               | `RefreshType` enum item                                                                                                                               |
| `NextPreviousType`      | [`org.openhab.core.library.types.NextPreviusType`](https://www.openhab.org/javadoc/latest/org/openhab/core/library/types/nextprevioustype)            |
| `NEXT`                  | `NextPreviousType` enum item                                                                                                                          |
| `PREVIOUS`              | `NextPreviousType` enum item                                                                                                                          |
| `PlayPauseType`         | [`org.openhab.core.library.types.PlayPauseType`](https://www.openhab.org/javadoc/latest/org/openhab/core/library/types/playpausetype)                 |
| `PLAY`                  | `PlayPauseType` enum item                                                                                                                             |
| `PAUSE`                 | `PlayPauseType` enum item                                                                                                                             |
| `RewindFastforwardType` | [`org.openhab.core.library.types.RewindFastforwardType`](https://www.openhab.org/javadoc/latest/org/openhab/core/library/types/rewindfastforwardtype) |
| `REWIND`                | `RewindFastforwardType` enum item                                                                                                                     |
| `FASTFORWARD`           | `RewindFastforwardType` enum item                                                                                                                     |
| `QuantityType`          | [`org.openhab.core.library.types.QuantityType`](https://www.openhab.org/javadoc/latest/org/openhab/core/library/types/quantitytype)                   |
| `StringListType`        | [`org.openhab.core.library.types.StringListType`](https://www.openhab.org/javadoc/latest/org/openhab/core/library/types/stringlisttype)               |
| `RawType`               | [`org.openhab.core.library.types.RawType`](https://www.openhab.org/javadoc/latest/org/openhab/core/library/types/rawtype)                             |
| `DateTimeType`          | [`org.openhab.core.library.types.DateTimeType`](https://www.openhab.org/javadoc/latest/org/openhab/core/library/types/datetimetype)                   |
| `DecimalType`           | [`org.openhab.core.library.types.DecimalType`](https://www.openhab.org/javadoc/latest/org/openhab/core/library/types/decimaltype)                     |
| `HSBType`               | [`org.openhab.core.library.types.HSBType`](https://www.openhab.org/javadoc/latest/org/openhab/core/library/types/hsbtype)                             |
| `PercentType`           | [`org.openhab.core.library.types.PercentType`](https://www.openhab.org/javadoc/latest/org/openhab/core/library/types/percenttype)                     |
| `PointType`             | [`org.openhab.core.library.types.PointType`](https://www.openhab.org/javadoc/latest/org/openhab/core/library/types/pointtype)                         |
| `StringType`            | [`org.openhab.core.library.types.StringType`](https://www.openhab.org/javadoc/latest/org/openhab/core/library/types/stringtype)                       |
| `SIUnits`               | [`org.openhab.core.library.unit.SIUnits`](https://www.openhab.org/javadoc/latest/org/openhab/core/library/unit/siunits)                               |
| `ImperialUnits`         | [`org.openhab.core.library.unit.ImperialUnits`](https://www.openhab.org/javadoc/latest/org/openhab/core/library/unit/imperialunits)                   |
| `MetricPrefix`          | [`org.openhab.core.library.unit.MetricPrefix`](https://www.openhab.org/javadoc/latest/org/openhab/core/library/unit/metricprefix)                     |
| `Units`                 | [`org.openhab.core.library.unit.Units`](https://www.openhab.org/javadoc/latest/org/openhab/core/library/unit/units)                                   |
| `BinaryPrefix`          | [`org.openhab.core.library.unit.BinaryPrefix`](https://www.openhab.org/javadoc/latest/org/openhab/core/library/unit/binaryprefix)                     |
| `ChronoUnit`            | [`java.time.temporal.ChronoUnit`](https://docs.oracle.com/en/java/javase/17/docs/api/java.base/java/time/temporal/ChronoUnit.html)                    |
| `Duration`              | [`java.time.Duration`](https://docs.oracle.com/en/java/javase/17/docs/api/java.base/java/time/Duration.html)                                          |
| `ZoneId`                | [`java.time.ZoneId`](https://docs.oracle.com/en/java/javase/17/docs/api/java.base/java/time/ZoneId.html)                                              |
| `ZonedDateTime`         | [`java.time.ZonedDateTime`](https://docs.oracle.com/en/java/javase/17/docs/api/java.base/java/time/ZonedDateTime.html)                                |

`require("@runtime")` also defines "services" such as `items`, `things`, `rules`, `events`, `actions`, `ir`, `itemRegistry`.
You can use these services for backwards compatibility purposes or ease migration from JSR223 scripts.
Generally speaking, you should prefer to use [Standard Library](#standard-library) provided by this library instead.<|MERGE_RESOLUTION|>--- conflicted
+++ resolved
@@ -313,10 +313,7 @@
 
 - items : `object`
   - .NAME ⇒ `Item`
-<<<<<<< HEAD
-=======
   - .existsItem(name) ⇒ `boolean`
->>>>>>> 104a71b6
   - .getItem(name, nullIfMissing) ⇒ `Item`
   - .getItems() ⇒ `Array[Item]`
   - .getItemsByTag(...tagNames) ⇒ `Array[Item]`
@@ -336,11 +333,7 @@
 
 - Item : `object`
   - .rawItem ⇒ `HostItem`
-<<<<<<< HEAD
-  - .history ⇒ [`ItemHistory`](#itemhistory)
-=======
   - .persistence ⇒ [`ItemPersistence`](#itempersistence)
->>>>>>> 104a71b6
   - .semantics ⇒ [`ItemSemantics`](https://openhab.github.io/openhab-js/items.ItemSemantics.html)
   - .type ⇒ `string`
   - .name ⇒ `string`
@@ -410,8 +403,8 @@
   tags: ['Lightbulb'],
   channels: {
     'binding:thing:device:hallway#light': {},
-    'binding:thing:device:livingroom#light': { 
-      profile: 'system:follow' 
+    'binding:thing:device:livingroom#light': {
+      profile: 'system:follow'
     }
   },
   metadata: {
@@ -440,40 +433,6 @@
 
 See [openhab-js : ItemConfig](https://openhab.github.io/openhab-js/global.html#ItemConfig) for full API documentation.
 
-<<<<<<< HEAD
-#### `ItemHistory`
-
-Calling `Item.history` returns an `ItemHistory` object with the following functions:
-
-- ItemHistory :`object`
-  - .averageBetween(begin, end, serviceId) ⇒ `number | null`
-  - .averageSince(timestamp, serviceId) ⇒ `number | null`
-  - .changedBetween(begin, end, serviceId) ⇒ `boolean`
-  - .changedSince(timestamp, serviceId) ⇒ `boolean`
-  - .deltaBetween(begin, end, serviceId) ⇒ `number | null`
-  - .deltaSince(timestamp, serviceId) ⇒ `number | null`
-  - .deviationBetween(begin, end, serviceId) ⇒ `number | null`
-  - .deviationSince(timestamp, serviceId) ⇒ `number | null`
-  - .evolutionRateBetween(begin, end, serviceId) ⇒ `number | null`
-  - .evolutionRateSince(timestamp, serviceId) ⇒ `number | null`
-  - .getAllStatesBetween(begin, end, serviceId)  ⇒ `Array[HistoricItem]`
-  - .getAllStatesSince(timestamp, serviceId)  ⇒ `Array[HistoricItem]`
-  - .historicState(timestamp, serviceId) ⇒ `HistoricItem | null`
-  - .lastUpdate(serviceId) ⇒ `ZonedDateTime | null`
-  - .latestState(serviceId) ⇒ `string | null`
-  - .maximumBetween(begin, end, serviceId) ⇒ `HistoricItem | null`
-  - .maximumSince(timestamp,serviceId) ⇒ `HistoricItem | null`
-  - .minimumSince(begin, end, serviceId) ⇒ `HistoricItem | null`
-  - .minimumSince(timestamp, serviceId) ⇒ `HistoricItem | null`
-  - .persist(serviceId)
-  - .previousState(skipEqual, serviceId) ⇒ `HistoricItem | null`
-  - .sumBetween(begin, end, serviceId) ⇒ `number | null`
-  - .sumSince(timestamp, serviceId) ⇒ `number | null`
-  - .updatedBetween(begin, end, serviceId) ⇒ `boolean`
-  - .updatedSince(timestamp, serviceId) ⇒ `boolean`
-  - .varianceBetween(begin, end, serviceId) ⇒ `number | null`
-  - .varianceSince(timestamp, serviceId) ⇒ `number | null`
-=======
 #### `ItemPersistence`
 
 Calling `Item.persistence` returns an `ItemPersistence` object with the following functions:
@@ -529,31 +488,62 @@
   - .varianceSince(timestamp, serviceId) ⇒ `PersistedState | null`
   - .varianceUntil(timestamp, serviceId) ⇒ `PersistedState | null`
   - .varianceBetween(begin, end, serviceId) ⇒ `PersistedState | null`
->>>>>>> 104a71b6
 
 Note: `serviceId` is optional, if omitted, the default persistence service will be used.
 
 ```javascript
 var yesterday = new Date(new Date().getTime() - (24 * 60 * 60 * 1000));
 var item = items.KitchenDimmer;
-console.log('KitchenDimmer averageSince', item.history.averageSince(yesterday));
-```
-
-The `HistoricItem` object contains the following properties, representing Item state and the respective timestamp:
+console.log('KitchenDimmer averageSince', item.persistence.averageSince(yesterday));
+```
+
+The `PersistedState` object contains the following properties, representing Item state:
 
 - `state`: State as string
 - `numericState`: State as number, if state can be represented as number, or `null` if that's not the case
 - `quantityState`: Item state as [`Quantity`](#quantity) or `null` if state is not Quantity-compatible
 - `rawState`: State as Java `State` object
+
+The `PersistedItem` object extends `PersistedState` with the following properties, representing Item state and the respective timestamp:
+
 - `timestamp`: Timestamp as [`time.ZonedDateTime`](#time)
 
 ```javascript
 var midnight = time.toZDT('00:00');
-var historic = items.KitchenDimmer.history.maximumSince(midnight);
+var historic = items.KitchenDimmer.persistence.maximumSince(midnight);
 console.log('KitchenDimmer maximum was ', historic.state, ' at ', historic.timestamp);
 ```
 
-See [openhab-js : ItemHistory](https://openhab.github.io/openhab-js/items.ItemHistory.html) for full API documentation.
+See [openhab-js : ItemPersistence](https://openhab.github.io/openhab-js/items.ItemPersistence.html) for full API documentation.
+
+#### `TimeSeries`
+
+A `TimeSeries` is used to transport a set of states together with their timestamp.
+It is usually used for persisting historic state or forecasts in a persistence service by using [`ItemPersistence.persist`](#itempersistence).
+
+When creating a new `TimeSeries`, a policy must be chosen - it defines how the `TimeSeries` is persisted in a persistence service:
+
+- `ADD` adds the content to the persistence, well suited for persisting historic data.
+- `REPLACE` first removes all persisted elements in the timespan given by begin and end of the `TimeSeries`, well suited for persisting forecasts.
+
+A `TimeSeries` object has the following properties and methods:
+
+- `policy`: The persistence policy, either `ADD` or `REPLACE`.
+- `begin`: Timestamp of the first element of the `TimeSeries`.
+- `end`: Timestamp of the last element of the `TimeSeries`.
+- `size`: Number of elements in the `TimeSeries`.
+- `states`: States of the `TimeSeries` together with their timestamp and sorted by their timestamps.
+  Be aware that this returns a reference to the internal state array, so changes to the array will affect the `TimeSeries`.
+- `add(timestamp, state)`: Add a given state to the `TimeSeries` at the given timestamp.
+
+The following example shows how to create a `TimeSeries`:
+
+```javascript
+var timeSeries = new items.TimeSeries('ADD'); // Create a new TimeSeries with policy ADD
+timeSeries.add(time.toZDT('2024-01-01T14:53'), Quantity('5 m')).add(time.toZDT().minusMinutes(2), Quantity('0 m')).add(time.toZDT().plusMinutes(5), Quantity('5 m'));
+console.log(ts); // Let's have a look at the TimeSeries
+items.getItem('MyDistanceItem').persistence.persist(timeSeries, 'influxdb'); // Persist the TimeSeries for the Item 'MyDistanceItem' using the InfluxDB persistence service
+```
 
 ### Things
 
@@ -597,7 +587,10 @@
 The actions namespace allows interactions with openHAB actions.
 The following are a list of standard actions.
 
-Note that most of the actions currently do **not** provide type definitions and therefore auto-completion does not work.
+**Warning:** Please be aware, that (unless not explicitly noted) there is **no** type conversion from Java to JavaScript types for the return values of actions.
+Read the JavaDoc linked from the JSDoc to learn about the returned Java types.
+
+Please note that most of the actions currently do **not** provide type definitions and therefore auto-completion does not work.
 
 See [openhab-js : actions](https://openhab.github.io/openhab-js/actions.html) for full API documentation and additional actions.
 
@@ -605,15 +598,23 @@
 
 See [openhab-js : actions.Audio](https://openhab.github.io/openhab-js/actions.html#.Audio) for complete documentation.
 
-#### BusEvent
+#### BusEvent Actions
 
 See [openhab-js : actions.BusEvent](https://openhab.github.io/openhab-js/actions.html#.BusEvent) for complete documentation.
 
+#### CoreUtil Actions
+
+See [openhab-js : actions.CoreUtil](https://openhab.github.io/openhab-js/actions.html#.CoreUtil) for complete documentation.
+
+The `CoreUtil` actions provide access to parts of the utilities included in openHAB core, see [org.openhab.core.util](https://www.openhab.org/javadoc/latest/org/openhab/core/util/package-summary).
+These include several methods to convert between color types like HSB, RGB, sRGB, RGBW and XY.
+
 #### Ephemeris Actions
 
 See [openhab-js : actions.Ephemeris](https://openhab.github.io/openhab-js/actions.html#.Ephemeris) for complete documentation.
 
-Ephemeris is a way to determine what type of day today or a number of days before or after today is. For example, a way to determine if today is a weekend, a bank holiday, someone’s birthday, trash day, etc.
+Ephemeris is a way to determine what type of day today or a number of days before or after today is.
+For example, a way to determine if today is a weekend, a public holiday, someone’s birthday, trash day, etc.
 
 Additional information can be found on the  [Ephemeris Actions Docs](https://www.openhab.org/docs/configuration/actions.html#ephemeris) as well as the [Ephemeris JavaDoc](https://www.openhab.org/javadoc/latest/org/openhab/core/model/script/actions/ephemeris).
 
@@ -788,7 +789,7 @@
 
 The shared cache is shared across all rules and scripts, it can therefore be accessed from any automation language.
 The access to every key is tracked and the key is removed when all scripts that ever accessed that key are unloaded.
-If that key stored a timer, the timer is cancelled.
+If that key stored a timer, the timer will be cancelled.
 
 See [openhab-js : cache](https://openhab.github.io/openhab-js/cache.html) for full API documentation.
 
@@ -838,7 +839,7 @@
 var now = time.ZonedDateTime.now();
 var yesterday = time.ZonedDateTime.now().minusHours(24);
 var item = items.Kitchen;
-console.log("averageSince", item.history.averageSince(yesterday));
+console.log("averageSince", item.persistence.averageSince(yesterday));
 ```
 
 ```javascript
@@ -846,6 +847,24 @@
 ```
 
 See [JS-Joda](https://js-joda.github.io/js-joda/) for more examples and complete API usage.
+
+#### Parsing and Formatting
+
+Occasionally, one will need to parse a non-supported date time string or generate one from a ZonedDateTime.
+To do this you will use [JS-Joda DateTimeFormatter and potentially your Locale](https://js-joda.github.io/js-joda/manual/formatting.html).
+However, shipping all the locales with the openhab-js library would lead to an unacceptable large size.
+Therefore, if you attempt to use the `DateTimeFormatter` and receive an error saying it cannot find your locale, you will need to manually install your locale and import it into your rule.
+
+[JS-Joda Locales](https://github.com/js-joda/js-joda/tree/master/packages/locale#use-prebuilt-locale-packages) includes a list of all the supported locales.
+Each locale consists of a two letter language indicator followed by a "-" and a two letter dialect indicator: e.g. "EN-US".
+Installing a locale can be done through the command `npm install @js-joda/locale_de-de` from the *$OPENHAB_CONF/automation/js* folder.
+
+To import and use a local into your rule you need to require it and create a `DateTimeFormatter` that uses it:
+
+```javascript
+var Locale = require('@js-joda/locale_de-de').Locale.GERMAN;
+var formatter = time.DateTimeFormatter.ofPattern('dd.MM.yyyy HH:mm').withLocale(Locale);
+```
 
 #### `time.toZDT()`
 
@@ -994,7 +1013,7 @@
 `value` strings have the `$amount $unit` format and must follow these rules:
 
 - `$amount` is required with a number provided as string
-- `$unit` is optional (unitless quantities are possible) and can have a prefix like `m` (milli) or `M` (mega)
+- `$unit` is optional (unit-less quantities are possible) and can have a prefix like `m` (milli) or `M` (mega)
 - `$unit` does not allow whitespaces.
 - `$unit` does allow superscript, e.g. `²` instead of `^2`.
 - `$unit` requires the `*` between two units to be present, although you usually omit it (which is mathematically seen allowed, but openHAB needs the `*`).
@@ -1092,7 +1111,7 @@
 
 ### JSRule
 
-JSRules provides a simple, declarative syntax for defining rules that will be executed based on a trigger condition
+`JSRule` provides a simple, declarative syntax for defining rules that will be executed based on a trigger condition:
 
 ```javascript
 var email = "juliet@capulet.org"
@@ -1155,6 +1174,9 @@
 ```
 
 You can use `null` for a trigger parameter to skip its configuration.
+
+You may use `SwitchableJSRule` to create a rule that can be enabled and disabled with a Switch Item.
+As an extension to `JSRule`, its syntax is the same, however you can specify an Item name (using the `switchItemName` rule config property) if you don't like the automatically created Item's name.
 
 See [openhab-js : triggers](https://openhab.github.io/openhab-js/triggers.html) in the API documentation for a full list of all triggers.
 
@@ -1334,8 +1356,9 @@
 | `triggerType`     | all except `PWMTrigger`, `PIDTrigger`               | Type of trigger that triggered event                                          | N/A                    |
 | `eventClass`      | all                                                 | Java class name of the triggering event                                       | N/A                    |
 | `module`          | all                                                 | (user-defined or auto-generated) name of trigger                              | N/A                    |
-
-All properties are typeof `string`.
+| `raw`             | all                                                 | Original contents of the event including data passed from a calling rule      | N/A                    |
+
+All properties are typeof `string` except for properties contained by `raw` which are unmodified from the original types.
 
 Please note that when using `GenericEventTrigger`, the available properties depend on the chosen event types.
 It is not possible for the openhab-js library to provide type conversions for all properties of all openHAB events, as those are too many.
@@ -1382,7 +1405,7 @@
    function someFunction () {
      console.log('Hello from your personal library!');
    }
-   
+
    module.exports = {
      someProperty,
      someFunction
