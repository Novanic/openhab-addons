--- conflicted
+++ resolved
@@ -5,16 +5,12 @@
   <parent>
     <groupId>org.openhab.addons.itests</groupId>
     <artifactId>org.openhab.addons.reactor.itests</artifactId>
-<<<<<<< HEAD
-    <version>4.2.0-SNAPSHOT</version>
-=======
     <version>4.1.2-SNAPSHOT</version>
->>>>>>> 2f4191b8
   </parent>
 
   <artifactId>org.openhab.binding.systeminfo.tests</artifactId>
 
-  <name>openHAB Add-ons :: Integration Tests :: SystemInfo Binding Tests</name>
+  <name>openHAB Add-ons :: Integration Tests :: Systeminfo Binding Tests</name>
 
   <dependencies>
     <dependency>
@@ -25,17 +21,17 @@
     <dependency>
       <groupId>net.java.dev.jna</groupId>
       <artifactId>jna-platform</artifactId>
-      <version>${jna.version}</version>
+      <version>5.12.1</version>
     </dependency>
     <dependency>
       <groupId>net.java.dev.jna</groupId>
       <artifactId>jna</artifactId>
-      <version>${jna.version}</version>
+      <version>5.12.1</version>
     </dependency>
     <dependency>
       <groupId>com.github.oshi</groupId>
       <artifactId>oshi-core</artifactId>
-      <version>6.5.0</version>
+      <version>6.2.2</version>
       <exclusions>
         <exclusion>
           <groupId>org.slf4j</groupId>
