--- conflicted
+++ resolved
@@ -5,11 +5,7 @@
   <parent>
     <groupId>org.openhab.addons.itests</groupId>
     <artifactId>org.openhab.addons.reactor.itests</artifactId>
-<<<<<<< HEAD
-    <version>4.2.0-SNAPSHOT</version>
-=======
     <version>4.1.2-SNAPSHOT</version>
->>>>>>> 2f4191b8
   </parent>
 
   <artifactId>org.openhab.binding.wemo.tests</artifactId>
@@ -18,12 +14,6 @@
 
   <dependencies>
     <dependency>
-      <groupId>org.jupnp</groupId>
-      <artifactId>org.jupnp</artifactId>
-      <version>3.0.1</version>
-      <classifier>tests</classifier>
-    </dependency>
-    <dependency>
       <groupId>org.openhab.addons.bundles</groupId>
       <artifactId>org.openhab.binding.wemo</artifactId>
       <version>${project.version}</version>
