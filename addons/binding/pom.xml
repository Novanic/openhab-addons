--- conflicted
+++ resolved
@@ -16,16 +16,13 @@
   <packaging>pom</packaging>
 
   <modules>
+    <module>org.openhab.binding.astro</module>
     <module>org.openhab.binding.freebox</module>
     <module>org.openhab.binding.max</module>
     <module>org.openhab.binding.max.test</module>
     <module>org.openhab.binding.network</module>
+    <module>org.openhab.binding.pulseaudio</module>
 	<module>org.openhab.binding.sonos</module>
-<<<<<<< HEAD
-    <module>org.openhab.binding.pulseaudio</module>
-=======
-    <module>org.openhab.binding.astro</module>
->>>>>>> 50229543
   </modules>
 
 </project>